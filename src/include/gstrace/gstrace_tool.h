--- conflicted
+++ resolved
@@ -137,12 +137,8 @@
     void outputStat(FILE* fp) override;
     void putIfUnexisted(pid_t pid, pid_t tid);
     void putFuncStatIfUnexisted(uint32_t func_id, func_stat* func_stat_map);
-<<<<<<< HEAD
     void removeAllTempFiles(map_flow::iterator it);
-    void mergeFiles(const char* outPath, size_t len);
-=======
     trace_msg_code mergeFiles(const char* outPath, size_t len);
->>>>>>> 8e6e0485
     void flushThreadFlows();
 
 private:
