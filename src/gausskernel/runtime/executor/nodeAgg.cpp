/* -------------------------------------------------------------------------
 *
 * nodeAgg.cpp
 *	  Routines to handle aggregate nodes.
 *
 *	  ExecAgg evaluates each aggregate in the following steps:
 *
 *		 transvalue = initcond
 *		 foreach input_tuple do
 *			transvalue = transfunc(transvalue, input_value(s))
 *		 result = finalfunc(transvalue, direct_argument(s))
 *
 *	  If a finalfunc is not supplied then the result is just the ending
 *	  value of transvalue.
 *
 *	  If a normal aggregate call specifies DISTINCT or ORDER BY, we sort the
 *	  input tuples and eliminate duplicates (if required) before performing
 *	  the above-depicted process. While for ordered-set aggregate, their "Order
 *    by" inputs are their aggregate arguments, so we can do the sort job at
 *    the end.
 *
 *    For normal aggregates:
 *	  If transfunc is marked "strict" in pg_proc and initcond is NULL,
 *	  then the first non-NULL input_value is assigned directly to transvalue,
 *	  and transfunc isn't applied until the second non-NULL input_value.
 *	  The agg's first input type and transtype must be the same in this case!
 *
 *	  If transfunc is marked "strict" then NULL input_values are skipped,
 *	  keeping the previous transvalue.	If transfunc is not strict then it
 *	  is called for every input tuple and must deal with NULL initcond
 *	  or NULL input_values for itself.
 *
 *	  If finalfunc is marked "strict" then it is not called when the
 *	  ending transvalue is NULL, instead a NULL result is created
 *	  automatically (this is just the usual handling of strict functions,
 *	  of course).  A non-strict finalfunc can make its own choice of
 *	  what to return for a NULL ending transvalue.
 *
 *	  For Ordered-set aggregates:
 *    We pass both "direct" arguments and transition value to the finalfunc.
 *	  NULL placeholders are also provided as the remaining finalfunc arguments,
 *	  which correspond to the aggregated expressions.  (These arguments are
 *	  useless at runtime, but may be needed to deal with a polymorphic
 *	  aggregate's result type.)
 *
 *	  We compute aggregate input expressions and run the transition functions
 *	  in a temporary econtext (aggstate->tmpcontext).  This is reset at
 *	  least once per input tuple, so when the transvalue datatype is
 *	  pass-by-reference, we have to be careful to copy it into a longer-lived
 *	  memory context, and free the prior value to avoid memory leakage.  We
 *	  store transvalues in another set of econtexts, aggstate->aggcontexts
 *	  (one per grouping set, see below), which are also used for the hashtable
 *	  structures in AGG_HASHED mode.  These econtexts are rescanned, not just
 *	  reset, at group boundaries so that aggregate transition functions can
 *	  register shutdown callbacks via AggRegisterCallback.
 *
 *	  The node's regular econtext (aggstate->ss.ps.ps_ExprContext) is used to
 *	  run finalize functions and compute the output tuple; this context can be
 *	  reset once per output tuple.

 *
 *	  The executor's AggState node is passed as the fmgr "context" value in
 *	  all transfunc and finalfunc calls.  It is not recommended that the
 *	  transition functions look at the AggState node directly, but they can
 *	  use AggCheckCallContext() to verify that they are being called by
 *	  nodeAgg.c (and not as ordinary SQL functions).  The main reason a
 *	  transition function might want to know this is so that it can avoid
 *	  palloc'ing a fixed-size pass-by-ref transition value on every call:
 *	  it can instead just scribble on and return its left input.  Ordinarily
 *	  it is completely forbidden for functions to modify pass-by-ref inputs,
 *	  but in the aggregate case we know the left input is either the initial
 *	  transition value or a previous function result, and in either case its
 *	  value need not be preserved.	See int8inc() for an example.  Notice that
 *	  advance_transition_function() is coded to avoid a data copy step when
 *	  the previous transition value pointer is returned.  Also, some
 *	  transition functions want to store working state in addition to the
 *	  nominal transition value; they can use the memory context returned by
 *	  AggCheckCallContext() to do that.
 *
 *	  Note: AggCheckCallContext() is available as of PostgreSQL 9.0.  The
 *	  AggState is available as context in earlier releases (back to 8.1),
 *	  but direct examination of the node is needed to use it before 9.0.
 *
 *     Grouping sets:
 *
 *	  A list of grouping sets which is structurally equivalent to a ROLLUP
 *	  clause (e.g. (a,b,c), (a,b), (a)) can be processed in a single pass over
 *	  ordered data.  We do this by keeping a separate set of transition values
 *	  for each grouping set being concurrently processed; for each input tuple
 *	  we update them all, and on group boundaries we reset those states
 *	  (starting at the front of the list) whose grouping values have changed
 *	  (the list of grouping sets is ordered from most specific to least
 *	  specific).
 *
 *	  Where more complex grouping sets are used, we break them down into
 *	  "phases", where each phase has a different sort order.  During each
 *	  phase but the last, the input tuples are additionally stored in a
 *	  tuplesort which is keyed to the next phase's sort order; during each
 *	  phase but the first, the input tuples are drawn from the previously
 *	  sorted data.  (The sorting of the data for the first phase is handled by
 *	  the planner, as it might be satisfied by underlying nodes.)
 *
 *	  From the perspective of aggregate transition and final functions, the
 *	  only issue regarding grouping sets is this: a single call site (flinfo)
 *	  of an aggregate function may be used for updating several different
 *	  transition values in turn. So the function must not cache in the flinfo
 *	  anything which logically belongs as part of the transition value (most
 *	  importantly, the memory context in which the transition value exists).
 *	  The support API functions (AggCheckCallContext, AggRegisterCallback) are
 *	  sensitive to the grouping set for which the aggregate function is
 *	  currently being called.
 *
 *	  AGG_HASHED doesn't support multiple grouping sets yet.
 *
 * Portions Copyright (c) 2020 Huawei Technologies Co.,Ltd.
 * Portions Copyright (c) 1996-2012, PostgreSQL Global Development Group
 * Portions Copyright (c) 1994, Regents of the University of California
 *
 * IDENTIFICATION
 *	  src/gausskernel/runtime/executor/nodeAgg.cpp
 *
 * -------------------------------------------------------------------------
 */
#include "postgres.h"
#include "knl/knl_variable.h"

#include "access/tableam.h"
#include "catalog/pg_aggregate.h"
#include "catalog/pg_proc.h"
#include "catalog/pg_type.h"
#include "executor/executor.h"
#include "executor/node/nodeAgg.h"
#include "miscadmin.h"
#include "nodes/makefuncs.h"
#include "nodes/nodeFuncs.h"
#include "optimizer/clauses.h"
#include "optimizer/tlist.h"
#include "parser/parse_agg.h"
#include "parser/parse_coerce.h"
#include "pgxc/pgxc.h"
#include "utils/acl.h"
#include "utils/builtins.h"
#include "utils/lsyscache.h"
#include "utils/memutils.h"
#include "utils/syscache.h"
#include "utils/tuplesort.h"
#include "utils/datum.h"
#include "utils/memprot.h"
#include "workload/workload.h"

static void initialize_aggregates(
    AggState* aggstate, AggStatePerAgg peragg, AggStatePerGroup pergroup, int numReset = 0);
static void advance_transition_function(
    AggState* aggstate, AggStatePerTrans pertrans, AggStatePerGroup pergroupstate);
static void advance_aggregates(AggState* aggstate, AggStatePerGroup pergroup);
static void process_ordered_aggregate_single(
    AggState* aggstate, AggStatePerTrans pertrans, AggStatePerGroup pergroupstate);
static void process_ordered_aggregate_multi(
    AggState* aggstate, AggStatePerTrans pertrans, AggStatePerGroup pergroupstate);
static void finalize_aggregate(AggState* aggstate, AggStatePerAgg peragg, AggStatePerGroup pergroupstate,
    Datum* resultVal, bool* resultIsNull);
static void prepare_projection_slot(AggState* aggstate, TupleTableSlot* slot, int currentSet);
static void finalize_aggregates(AggState* aggstate, AggStatePerAgg peragg, AggStatePerGroup pergroup, int currentSet);
static TupleTableSlot* project_aggregates(AggState* aggstate);

static Bitmapset* find_unaggregated_cols(AggState* aggstate);
static bool find_unaggregated_cols_walker(Node* node, Bitmapset** colnos);
static void build_hash_table(AggState* aggstate);
static AggHashEntry lookup_hash_entry(AggState* aggstate, TupleTableSlot* inputslot);
static TupleTableSlot* agg_retrieve_direct(AggState* aggstate);
static void agg_fill_hash_table(AggState* aggstate);
static TupleTableSlot* agg_retrieve_hash_table(AggState* aggstate);
static TupleTableSlot* agg_retrieve(AggState* node);
static bool prepare_data_source(AggState* node);
static TupleTableSlot* fetch_input_tuple(AggState* aggstate);
static void build_pertrans_for_aggref(AggStatePerTrans pertrans,
                          AggState *aggsate, EState *estate,
                          Aggref *aggref, Oid aggtransfn, Oid aggtranstype,
                          Datum initValue, bool initValueIsNull,
                          Oid *inputTypes, int numArguments);
static int find_compatible_peragg(Aggref *newagg, AggState *aggstate,
                          int lastaggno, List **same_input_transnos);
static int find_compatible_pertrans(AggState *aggstate, Aggref *newagg,
                            Oid aggtransfn, Oid aggtranstype,
                            Datum initValue, bool initValueIsNull,
                            List *possible_matches);

/*
 * Switch to phase "newphase", which must either be 0 (to reset) or
 * current_phase + 1. Juggle the tuplesorts accordingly.
 */
void initialize_phase(AggState* aggstate, int newphase)
{
    Assert(newphase == 0 || newphase == aggstate->current_phase + 1);

    /*
     * Whatever the previous state, we're now done with whatever input
     * tuplesort was in use.
     */
    if (aggstate->sort_in) {
        tuplesort_end(aggstate->sort_in);
        aggstate->sort_in = NULL;
    }

    if (newphase == 0) {
        /*
         * Discard any existing output tuplesort.
         */
        if (aggstate->sort_out) {
            tuplesort_end(aggstate->sort_out);
            aggstate->sort_out = NULL;
        }
    } else {
        /*
         * The old output tuplesort becomes the new input one, and this is the
         * right time to actually sort it.
         */
        aggstate->sort_in = aggstate->sort_out;
        aggstate->sort_out = NULL;
        Assert(aggstate->sort_in);
        tuplesort_performsort(aggstate->sort_in);
    }

    /*
     * If this isn't the last phase, we need to sort appropriately for the
     * next phase in sequence.
     */
    if (newphase < aggstate->numphases - 1) {
        Sort* sortnode = aggstate->phases[newphase + 1].sortnode;
        PlanState* outerNode = outerPlanState(aggstate);
        TupleDesc tupDesc = ExecGetResultType(outerNode);
        Plan* plan = aggstate->ss.ps.plan;
        int64 workMem = SET_NODEMEM(plan->operatorMemKB[0], plan->dop);
        int64 maxMem = (plan->operatorMaxMem > 0) ? SET_NODEMEM(plan->operatorMaxMem, plan->dop) : 0;

        aggstate->sort_out = tuplesort_begin_heap(tupDesc,
            sortnode->numCols,
            sortnode->sortColIdx,
            sortnode->sortOperators,
            sortnode->collations,
            sortnode->nullsFirst,
            workMem,
            false,
            maxMem,
            sortnode->plan.plan_node_id,
            SET_DOP(sortnode->plan.dop));
    }

    aggstate->current_phase = newphase;
    aggstate->phase = &aggstate->phases[newphase];
}

/*
 * Fetch a tuple from either the outer plan (for phase 0) or from the sorter
 * populated by the previous phase.  Copy it to the sorter for the next phase
 * if any.
 */
static TupleTableSlot* fetch_input_tuple(AggState* aggstate)
{
    TupleTableSlot* slot = NULL;

    if (aggstate->sort_in) {
        if (!tuplesort_gettupleslot(aggstate->sort_in, true, aggstate->sort_slot, NULL))
            return NULL;
        slot = aggstate->sort_slot;
    } else
        slot = ExecProcNode(outerPlanState(aggstate));

    if (!TupIsNull(slot) && aggstate->sort_out)
        tuplesort_puttupleslot(aggstate->sort_out, slot);

    return slot;
}

/*
 * (Re)Initialize an individual aggregate.
 *
 * This function handles only one grouping set (already set in
 * aggstate->current_set).
 *
 * When called, CurrentMemoryContext should be the per-query context.
 */
static void initialize_aggregate(AggState* aggstate, AggStatePerTrans pertrans, AggStatePerGroup pergroupstate)
{
    Plan* plan = aggstate->ss.ps.plan;
    int64 local_work_mem = SET_NODEMEM(plan->operatorMemKB[0], plan->dop);
    int64 max_mem = (plan->operatorMaxMem > 0) ? SET_NODEMEM(plan->operatorMaxMem, plan->dop) : 0;

    /*
     * Start a fresh sort operation for each DISTINCT/ORDER BY aggregate.
     */
    if (pertrans->numSortCols > 0) {
        /*
         * In case of rescan, maybe there could be an uncompleted sort
         * operation?  Clean it up if so.
         */
        if (pertrans->sortstates[aggstate->current_set])
            tuplesort_end(pertrans->sortstates[aggstate->current_set]);

        /*
         * We use a plain Datum sorter when there's a single input column;
         * otherwise sort the full tuple.  (See comments for
         * process_ordered_aggregate_single.)
         */
        if (pertrans->numInputs == 1) {
            pertrans->sortstates[aggstate->current_set] =
                tuplesort_begin_datum(pertrans->sortdesc->attrs[0]->atttypid,
                    pertrans->sortOperators[0],
                    pertrans->sortCollations[0],
                    pertrans->sortNullsFirst[0],
                    local_work_mem,
                    false);
        } else {
            pertrans->sortstates[aggstate->current_set] = tuplesort_begin_heap(pertrans->sortdesc,
                pertrans->numSortCols,
                pertrans->sortColIdx,
                pertrans->sortOperators,
                pertrans->sortCollations,
                pertrans->sortNullsFirst,
                local_work_mem,
                false,
                max_mem,
                plan->plan_node_id,
                SET_DOP(plan->dop));
        }
    }

    /*
     * (Re)set transValue to the initial value.
     *
     * Note that when the initial value is pass-by-ref, we must copy it
     * (into the aggcontext) since we will pfree the transValue later.
     */
    if (pertrans->initValueIsNull)
        pergroupstate->transValue = pertrans->initValue;
    else {
        MemoryContext oldContext;

        oldContext = MemoryContextSwitchTo(aggstate->aggcontexts[aggstate->current_set]);
        pergroupstate->transValue =
            datumCopy(pertrans->initValue, pertrans->transtypeByVal, pertrans->transtypeLen);
        MemoryContextSwitchTo(oldContext);
    }
    pergroupstate->transValueIsNull = pertrans->initValueIsNull;

    /*
     * If the initial value for the transition state doesn't exist in the
     * pg_aggregate table then we will let the first non-NULL value
     * returned from the outer procNode become the initial value. (This is
     * useful for aggregates like max() and min().) The noTransValue flag
     * signals that we still need to do this.
     */
    pergroupstate->noTransValue = pertrans->initValueIsNull;

#ifdef PGXC
    /*
     * (Re)set collectValue to the initial value.
     *
     * Note that when the initial value is pass-by-ref, we must copy it
     * (into the aggcontext) since we will pfree the collectValue later.
     * collection type is same as transition type.
     * each collectfn have a peraggstate!!
     */
    if (pertrans->initCollectValueIsNull)
        pergroupstate->collectValue = pertrans->initCollectValue;
    else {
        MemoryContext oldContext;

        oldContext = MemoryContextSwitchTo(aggstate->aggcontexts[aggstate->current_set]);
        pergroupstate->collectValue =
            datumCopy(pertrans->initCollectValue, pertrans->transtypeByVal, pertrans->transtypeLen);
        MemoryContextSwitchTo(oldContext);
    }
    pergroupstate->collectValueIsNull = pertrans->initCollectValueIsNull;

    /*
     * If the initial value for the transition state doesn't exist in the
     * pg_aggregate table then we will let the first non-NULL value
     * returned from the outer procNode become the initial value. (This is
     * useful for aggregates like max() and min().) The noTransValue flag
     * signals that we still need to do this.
     */
    pergroupstate->noCollectValue = pertrans->initCollectValueIsNull;
#endif /* PGXC */
}

/*
 * Initialize all aggregates for a new group of input values.
 *
 * If there are multiple grouping sets, we initialize only the first numReset
 * of them (the grouping sets are ordered so that the most specific one, which
 * is reset most often, is first). As a convenience, if numReset is < 1, we
 * reinitialize all sets.
 *
 * When called, CurrentMemoryContext should be the per-query context.
 */
static void initialize_aggregates(AggState* aggstate, AggStatePerAgg peragg, AggStatePerGroup pergroup, int numReset)
{
    int transno;
    int numGroupingSets = Max(aggstate->phase->numsets, 1);
    int setno = 0;
    AggStatePerTrans transstates = aggstate->pertrans;

    if (numReset < 1) {
        numReset = numGroupingSets;
    }

    for (transno = 0; transno < aggstate->numtrans; transno++) {
        AggStatePerTrans pertrans = &transstates[transno];

        for (setno = 0; setno < numReset; setno++) {
            AggStatePerGroup pergroupstate;

            pergroupstate = &pergroup[transno + (setno * (aggstate->numtrans))];

            aggstate->current_set = setno;

            initialize_aggregate(aggstate, pertrans, pergroupstate);
        }
    }
}

/*
 * Given new input value(s), advance the transition function of one aggregate
 * state within one grouping set only (already set in aggstate->current_set)
 *
 * The new values (and null flags) have been preloaded into argument positions
 * 1 and up in pertrans->transfn_fcinfo, so that we needn't copy them again to
 * pass to the transition function.  We also expect that the static fields of
 * the fcinfo are already initialized; that was done by ExecInitAgg().
 *
 * It doesn't matter which memory context this is called in.
 */
static void advance_transition_function(
    AggState* aggstate, AggStatePerTrans pertrans, AggStatePerGroup pergroupstate)
{
    FunctionCallInfo fcinfo = &pertrans->transfn_fcinfo;
    int numTransInputs = pertrans->numTransInputs;
    MemoryContext oldContext;
    Datum newVal;
    int i;

    if (pertrans->transfn.fn_strict) {
        /*
         * For a strict transfn, nothing happens when there's a NULL input; we
         * just keep the prior transValue.
         */
        int numTransInputs = pertrans->numTransInputs;
        int i;

        for (i = 1; i <= numTransInputs; i++) {
            if (fcinfo->argnull[i])
                return;
        }
        if (pergroupstate->noTransValue) {
            /*
             * transValue has not been initialized. This is the first non-NULL
             * input value. We use it as the initial value for transValue. (We
             * already checked that the agg's input type is binary-compatible
             * with its transtype, so straight copy here is OK.)
             *
             * We must copy the datum into aggcontext if it is pass-by-ref. We
             * do not need to pfree the old transValue, since it's NULL.
             */
            oldContext = MemoryContextSwitchTo(aggstate->aggcontexts[aggstate->current_set]);
            pergroupstate->transValue =
                datumCopy(fcinfo->arg[1], pertrans->transtypeByVal, pertrans->transtypeLen);
            pergroupstate->transValueIsNull = false;
            pergroupstate->noTransValue = false;
            MemoryContextSwitchTo(oldContext);
            return;
        }
        if (pergroupstate->transValueIsNull) {
            /*
             * Don't call a strict function with NULL inputs.  Note it is
             * possible to get here despite the above tests, if the transfn is
             * strict *and* returned a NULL on a prior cycle. If that happens
             * we will propagate the NULL all the way to the end.
             */
            return;
        }
    }

    /* We run the transition functions in per-input-tuple memory context */
    oldContext = MemoryContextSwitchTo(aggstate->tmpcontext->ecxt_per_tuple_memory);

    /* set up aggstate->curpertrans for AggGetAggref() */
    aggstate->curpertrans = pertrans;

    /*
     * OK to call the transition function
     */
    fcinfo->arg[0] = pergroupstate->transValue;
    fcinfo->argnull[0] = pergroupstate->transValueIsNull;
    fcinfo->argTypes[0] = InvalidOid;
    fcinfo->isnull = false; /* just in case transfn doesn't set it */

    Node *origin_fcxt = fcinfo->context;
    if (IS_PGXC_DATANODE && pertrans->is_avg) {
        Node *fcontext = (Node *)palloc0(sizeof(Node));
        fcontext->type = (NodeTag)(pertrans->is_avg);
        fcinfo->context = fcontext;
    }

    newVal = FunctionCallInvoke(fcinfo);
    aggstate->curpertrans = NULL;
    fcinfo->context = origin_fcxt;

    /*
     * If pass-by-ref datatype, must copy the new value into aggcontext and
     * pfree the prior transValue.	But if transfn returned a pointer to its
     * first input, we don't need to do anything.
     */
    if (!pertrans->transtypeByVal && DatumGetPointer(newVal) != DatumGetPointer(pergroupstate->transValue)) {
        if (!fcinfo->isnull) {
            MemoryContextSwitchTo(aggstate->aggcontexts[aggstate->current_set]);
            newVal = datumCopy(newVal, pertrans->transtypeByVal, pertrans->transtypeLen);
        }
        if (!pergroupstate->transValueIsNull)
            pfree(DatumGetPointer(pergroupstate->transValue));
    }

    pergroupstate->transValue = newVal;
    pergroupstate->transValueIsNull = fcinfo->isnull;

    MemoryContextSwitchTo(oldContext);
}

/*
 * Advance all the aggregates for one input tuple.	The input tuple
 * has been stored in tmpcontext->ecxt_outertuple, so that it is accessible
 * to ExecEvalExpr.  pergroup is the array of per-group structs to use
 * (this might be in a hashtable entry).
 *
 * When called, CurrentMemoryContext should be the per-query context.
 */
static void advance_aggregates(AggState* aggstate, AggStatePerGroup pergroup)
{
<<<<<<< HEAD
    int aggno;
    int setno = 0;
    int numGroupingSets = Max(aggstate->phase->numsets, 1);
    int numAggs = aggstate->numaggs;
    TupleTableSlot *slot = aggstate->evalslot;

    /* compute input for all aggregates */
    if (aggstate->evalproj)
        aggstate->evalslot = ExecProject(aggstate->evalproj);

    for (aggno = 0; aggno < aggstate->numaggs; aggno++) {
        AggStatePerAgg peraggstate = &aggstate->peragg[aggno];
        int numTransInputs = peraggstate->numTransInputs;
        int i;
        int inputoff = peraggstate->inputoff;

        if (peraggstate->numSortCols > 0) {
            /* DISTINCT and/or ORDER BY case */
            Assert(slot->tts_nvalid >= (peraggstate->numInputs + inputoff));

            /*
             * If the transfn is strict, we want to check for nullity before
             * storing the row in the sorter, to save space if there are a lot
             * of nulls.  Note that we must only check numArguments columns,
             * not numInputs, since nullity in columns used only for sorting
             * is not relevant here.
             */
            if (peraggstate->transfn.fn_strict) {
                for (i = 0; i < numTransInputs; i++) {
                    if (slot->tts_isnull[i + inputoff])
                        break;
                }
                if (i < numTransInputs)
                    continue;
            }
=======
    bool dummynull;
>>>>>>> 8ab353cc

    ExecEvalExprSwitchContext(aggstate->phase->evaltrans,
    					  aggstate->tmpcontext,
    					  &dummynull, NULL);
}

/*
 * Run the transition function for a DISTINCT or ORDER BY aggregate
 * with only one input.  This is called after we have completed
 * entering all the input values into the sort object.	We complete the
 * sort, read out the values in sorted order, and run the transition
 * function on each value (applying DISTINCT if appropriate).
 *
 * Note that the strictness of the transition function was checked when
 * entering the values into the sort, so we don't check it again here;
 * we just apply standard SQL DISTINCT logic.
 *
 * The one-input case is handled separately from the multi-input case
 * for performance reasons: for single by-value inputs, such as the
 * common case of count(distinct id), the tuplesort_getdatum code path
 * is around 300% faster.  (The speedup for by-reference types is less
 * but still noticeable.)
 *
 * This function handles only one grouping set (already set in
 * aggstate->current_set).
 *
 * When called, CurrentMemoryContext should be the per-query context.
 */
static void process_ordered_aggregate_single(
    AggState* aggstate, AggStatePerTrans pertrans, AggStatePerGroup pergroupstate)
{
    Datum oldVal = (Datum)0;
    bool oldIsNull = true;
    bool haveOldVal = false;
    MemoryContext workcontext = aggstate->tmpcontext->ecxt_per_tuple_memory;
    MemoryContext oldContext;
    bool isDistinct = (pertrans->numDistinctCols > 0);
    FunctionCallInfo fcinfo = &pertrans->transfn_fcinfo;
    Datum* newVal = NULL;
    bool* isNull = NULL;

    Assert(pertrans->numDistinctCols < 2);

    tuplesort_performsort(pertrans->sortstates[aggstate->current_set]);

    /* init the number of arguments to a function. */
    InitFunctionCallInfoArgs(*fcinfo, pertrans->numArguments + 1, 1);

    /* Load the column into argument 1 (arg 0 will be transition value) */
    newVal = fcinfo->arg + 1;
    isNull = fcinfo->argnull + 1;

    /*
     * Note: if input type is pass-by-ref, the datums returned by the sort are
     * freshly palloc'd in the per-query context, so we must be careful to
     * pfree them when they are no longer needed.
     */
    while (tuplesort_getdatum(pertrans->sortstates[aggstate->current_set], true, newVal, isNull)) {
        /*
         * Clear and select the working context for evaluation of the equality
         * function and transition function.
         */
        MemoryContextReset(workcontext);
        oldContext = MemoryContextSwitchTo(workcontext);

        /*
         * If DISTINCT mode, and not distinct from prior, skip it.
         *
         * Note: we assume equality functions don't care about collation.
         */
        if (isDistinct && haveOldVal &&
            ((oldIsNull && *isNull) ||
                (!oldIsNull && !*isNull && DatumGetBool(FunctionCall2(&pertrans->equalfns[0], oldVal, *newVal))))) {
            /* equal to prior, so forget this one */
            if (!pertrans->inputtypeByVal && !*isNull)
                pfree(DatumGetPointer(*newVal));
        } else {
            advance_transition_function(aggstate, pertrans, pergroupstate);
            /* forget the old value, if any */
            if (!oldIsNull && !pertrans->inputtypeByVal)
                pfree(DatumGetPointer(oldVal));
            /* and remember the new one for subsequent equality checks */
            oldVal = *newVal;
            oldIsNull = *isNull;
            haveOldVal = true;
        }

        MemoryContextSwitchTo(oldContext);
    }

    if (!oldIsNull && !pertrans->inputtypeByVal)
        pfree(DatumGetPointer(oldVal));

    tuplesort_end(pertrans->sortstates[aggstate->current_set]);
    pertrans->sortstates[aggstate->current_set] = NULL;
}

/*
 * Run the transition function for a DISTINCT or ORDER BY aggregate
 * with more than one input.  This is called after we have completed
 * entering all the input values into the sort object.	We complete the
 * sort, read out the values in sorted order, and run the transition
 * function on each value (applying DISTINCT if appropriate).
 *
 * When called, CurrentMemoryContext should be the per-query context.
 */
static void process_ordered_aggregate_multi(
    AggState* aggstate, AggStatePerTrans pertrans, AggStatePerGroup pergroupstate)
{
    MemoryContext workcontext = aggstate->tmpcontext->ecxt_per_tuple_memory;
    FunctionCallInfo fcinfo = &pertrans->transfn_fcinfo;
    TupleTableSlot* slot1 = pertrans->sortslot;
    TupleTableSlot* slot2 = pertrans->uniqslot;
    int numTransInputs = pertrans->numTransInputs;
    int numDistinctCols = pertrans->numDistinctCols;
    Datum newAbbrevVal = (Datum)0;
    Datum oldAbbrevVal = (Datum)0;
    bool haveOldValue = false;
    int i;

    tuplesort_performsort(pertrans->sortstates[aggstate->current_set]);

    (void)ExecClearTuple(slot1);
    if (slot2 != NULL)
        (void)ExecClearTuple(slot2);

    while (tuplesort_gettupleslot(pertrans->sortstates[aggstate->current_set], true, slot1, &newAbbrevVal)) {
        /*
         * Extract the first numTransInputs as datums to pass to the transfn.
         * (This will help execTuplesMatch too, so do it immediately.)
         */
        tableam_tslot_getsomeattrs(slot1, numTransInputs);

        if (numDistinctCols == 0 || !haveOldValue || newAbbrevVal != oldAbbrevVal ||
            !execTuplesMatch(
                slot1, slot2, numDistinctCols, pertrans->sortColIdx, pertrans->equalfns, workcontext)) {
            /* init the number of arguments to a function. */
            InitFunctionCallInfoArgs(*fcinfo, numTransInputs + 1, 1);

            /* Load values into fcinfo */
            /* Start from 1, since the 0th arg will be the transition value */
            for (i = 0; i < numTransInputs; i++) {
                fcinfo->arg[i + 1] = slot1->tts_values[i];
                fcinfo->argnull[i + 1] = slot1->tts_isnull[i];
            }

            advance_transition_function(aggstate, pertrans, pergroupstate);

            if (numDistinctCols > 0) {
                /* swap the slot pointers to retain the current tuple */
                TupleTableSlot* tmpslot = slot2;

                slot2 = slot1;
                slot1 = tmpslot;
                /* avoid execTuplesMatch() calls by reusing abbreviated keys */
                oldAbbrevVal = newAbbrevVal;
                haveOldValue = true;
            }
        }

        /* Reset context each time, unless execTuplesMatch did it for us */
        if (numDistinctCols == 0)
            MemoryContextReset(workcontext);

        (void)ExecClearTuple(slot1);
    }

    if (slot2 != NULL)
        (void)ExecClearTuple(slot2);

    tuplesort_end(pertrans->sortstates[aggstate->current_set]);
    pertrans->sortstates[aggstate->current_set] = NULL;
}

/*
 * Compute the final value of one aggregate.
 *
 * This function handles only one grouping set (already set in
 * aggstate->current_set).
 *
 * The finalfunction will be run, and the result delivered, in the
 * output-tuple context; caller's CurrentMemoryContext does not matter.
 *
 * The finalfn uses the state as set in the transno. This also might be
 * being used by another aggregate function, so it's important that we do
 * nothing destructive here.
 */
static void finalize_aggregate(AggState* aggstate, AggStatePerAgg peragg, AggStatePerGroup pergroupstate,
    Datum* resultVal, bool* resultIsNull)
{
    bool anynull = false;
    FunctionCallInfoData fcinfo;
    /* record the current passed argument position */
    int args_pos = 1;
    /* For a normal agg only the transition state value being passed to the finalfn */
    int numFinalArgs = 1;
    MemoryContext oldContext;
    ListCell* lc = NULL;
    AggStatePerTrans pertrans = &aggstate->pertrans[peragg->transno];

    oldContext = MemoryContextSwitchTo(aggstate->ss.ps.ps_ExprContext->ecxt_per_tuple_memory);
    /*
     * For ordered-set aggregates, direct argument(s) alone with nulls placeholder
     * (corresponding to the aggregate-input columns) are passed to finalfn.
     */
    if (AGGKIND_IS_ORDERED_SET(pertrans->aggref->aggkind))
        numFinalArgs += peragg->numFinalArgs;

    /* init the number of arguments to a function. */
    InitFunctionCallInfoArgs(fcinfo, numFinalArgs, 1);

    /*
     * Evaluate any direct arguments for finalfn and load them into function
     * call info.
     */
    foreach (lc, peragg->aggdirectargs) {
        fcinfo.arg[args_pos] =
            ExecEvalExpr((ExprState*)lfirst(lc), aggstate->ss.ps.ps_ExprContext, &fcinfo.argnull[args_pos]);
        fcinfo.argTypes[args_pos] = ((ExprState*)lfirst(lc))->resultType;
        if (anynull == true || fcinfo.argnull[args_pos] == true)
            anynull = true;
        else
            anynull = false;
        args_pos++;
    }

#ifdef PGXC
    /*
     * If we skipped the transition phase, we have the collection result in the
     * collectValue, move it to transValue for finalization to work on.
     */
    if ((pertrans->aggref->aggstage > 0 || aggstate->is_final) &&
        need_adjust_agg_inner_func_type(pertrans->aggref)) {
        pergroupstate->transValue = pergroupstate->collectValue;

        pergroupstate->transValueIsNull = pergroupstate->collectValueIsNull;
    }
#endif /* PGXC */

    Assert(args_pos <= numFinalArgs);
    /*
     * Apply the agg's finalfn if one is provided, else return transValue.
     */
    if (OidIsValid(peragg->finalfn_oid)) {
        /* set up aggstate->curperagg to allow get aggref */
        aggstate->curpertrans = pertrans;

        InitFunctionCallInfoData(
            fcinfo, &(peragg->finalfn), numFinalArgs, pertrans->aggCollation, (Node*)aggstate, NULL);
        fcinfo.arg[0] = pergroupstate->transValue;
        fcinfo.argnull[0] = pergroupstate->transValueIsNull;
        fcinfo.argTypes[0] = InvalidOid;
        if (anynull == true || pergroupstate->transValueIsNull == true)
            anynull = true;
        else
            anynull = false;
        /* Fill remaining arguments positions with nulls */
        while (args_pos < numFinalArgs) {
            fcinfo.arg[args_pos] = (Datum)0;
            fcinfo.argnull[args_pos] = true;
            fcinfo.argTypes[args_pos] = InvalidOid;
            args_pos++;
            anynull = true;
        }

        if (fcinfo.flinfo->fn_strict && anynull) {
            /* don't call a strict function with NULL inputs */
            *resultVal = (Datum)0;
            *resultIsNull = true;
        } else {
            *resultVal = FunctionCallInvoke(&fcinfo);
            *resultIsNull = fcinfo.isnull;
        }
        aggstate->curpertrans = NULL;
    } else {
        *resultVal = pergroupstate->transValue;
        *resultIsNull = pergroupstate->transValueIsNull;
    }

    /*
     * If result is pass-by-ref, make sure it is in the right context.
     */
    if (!peragg->resulttypeByVal && !*resultIsNull &&
        !MemoryContextContains(CurrentMemoryContext, DatumGetPointer(*resultVal)))
        *resultVal = datumCopy(*resultVal, peragg->resulttypeByVal, peragg->resulttypeLen);

    MemoryContextSwitchTo(oldContext);
}

/*
 * Prepare to finalize and project based on the specified representative tuple
 * slot and grouping set.
 *
 * In the specified tuple slot, force to null all attributes that should be
 * read as null in the context of the current grouping set.  Also stash the
 * current group bitmap where GroupingExpr can get at it.
 *
 * This relies on three conditions:
 *
 * 1) Nothing is ever going to try and extract the whole tuple from this slot,
 * only reference it in evaluations, which will only access individual
 * attributes.
 *
 * 2) No system columns are going to need to be nulled. (If a system column is
 * referenced in a group clause, it is actually projected in the outer plan
 * tlist.)
 *
 * 3) Within a given phase, we never need to recover the value of an attribute
 * once it has been set to null.
 *
 * Poking into the slot this way is a bit ugly, but the consensus is that the
 * alternative was worse.
 */
static void prepare_projection_slot(AggState* aggstate, TupleTableSlot* slot, int currentSet)
{
    if (aggstate->phase->grouped_cols) {
        Bitmapset* grouped_cols = aggstate->phase->grouped_cols[currentSet];

        aggstate->grouped_cols = grouped_cols;

        if (slot->tts_isempty) {
            /*
             * Force all values to be NULL if working on an empty input tuple
             * (i.e. an empty grouping set for which no input rows were
             * supplied).
             */
            ExecStoreAllNullTuple(slot);
        } else if (aggstate->all_grouped_cols) {
            ListCell* lc = NULL;

            Assert(slot->tts_tupleDescriptor != NULL);
            /* all_grouped_cols is arranged in desc order */
            tableam_tslot_getsomeattrs(slot, linitial_int(aggstate->all_grouped_cols));

            foreach (lc, aggstate->all_grouped_cols) {
                int attnum = lfirst_int(lc);

                if (!bms_is_member(attnum, grouped_cols))
                    slot->tts_isnull[attnum - 1] = true;
            }
        }
    }
}

/*
 * Compute the final value of all aggregates for one group.
 *
 * This function handles only one grouping set at a time.
 *
 * Results are stored in the output econtext aggvalues/aggnulls.
 */
static void finalize_aggregates(AggState* aggstate, AggStatePerAgg peraggs, AggStatePerGroup pergroup, int currentSet)
{
    ExprContext* econtext = aggstate->ss.ps.ps_ExprContext;
    Datum* aggvalues = econtext->ecxt_aggvalues;
    bool* aggnulls = econtext->ecxt_aggnulls;
    int aggno;

    Assert(currentSet == 0 || ((Agg*)aggstate->ss.ps.plan)->aggstrategy != AGG_HASHED);

    aggstate->current_set = currentSet;

    for (aggno = 0; aggno < aggstate->numaggs; aggno++) {
        AggStatePerAgg peragg = &peraggs[aggno];
        int transno = peragg->transno;
        AggStatePerTrans pertrans = &aggstate->pertrans[transno];
        AggStatePerGroup pergroupstate;

        pergroupstate = &pergroup[transno + (currentSet * (aggstate->numtrans))];

        if (pertrans->numSortCols > 0) {
            Assert(((Agg*)aggstate->ss.ps.plan)->aggstrategy != AGG_HASHED);

            if (pertrans->numInputs == 1)
                process_ordered_aggregate_single(aggstate, pertrans, pergroupstate);
            else
                process_ordered_aggregate_multi(aggstate, pertrans, pergroupstate);
        }

        finalize_aggregate(aggstate, peragg, pergroupstate, &aggvalues[aggno], &aggnulls[aggno]);
    }
}

/*
 * Project the result of a group (whose aggs have already been calculated by
 * finalize_aggregates). Returns the result slot, or NULL if no row is
 * projected (suppressed by qual or by an empty SRF).
 */
static TupleTableSlot* project_aggregates(AggState* aggstate)
{
    ExprContext* econtext = aggstate->ss.ps.ps_ExprContext;

    /*
     * Check the qual (HAVING clause); if the group does not match, ignore it.
     */
    if (ExecQual((ExprState*)aggstate->ss.ps.qual, econtext)) {
        /*
         * Form and return or store a projection tuple using the aggregate
         * results and the representative input tuple.
         */

        return ExecProject(aggstate->ss.ps.ps_ProjInfo);

    } else
        InstrCountFiltered1(aggstate, 1);

    return NULL;
}

/*
 * find_unaggregated_cols
 *	  Construct a bitmapset of the column numbers of un-aggregated Vars
 *	  appearing in our targetlist and qual (HAVING clause)
 */
static Bitmapset* find_unaggregated_cols(AggState* aggstate)
{
    Agg* node = (Agg*)aggstate->ss.ps.plan;
    Bitmapset* colnos = NULL;

    colnos = NULL;
    (void)find_unaggregated_cols_walker((Node*)node->plan.targetlist, &colnos);
    (void)find_unaggregated_cols_walker((Node*)node->plan.qual, &colnos);
    return colnos;
}

static bool find_unaggregated_cols_walker(Node* node, Bitmapset** colnos)
{
    if (node == NULL)
        return false;
    if (IsA(node, Var)) {
        Var* var = (Var*)node;

        /* setrefs.c should have set the varno to OUTER_VAR */
        Assert(var->varno == OUTER_VAR);
        Assert(var->varlevelsup == 0);
        *colnos = bms_add_member(*colnos, var->varattno);
        return false;
    }
    if (IsA(node, Aggref) || IsA(node, GroupingFunc)) {
        /* do not descend into aggregate exprs */
        return false;
    }
    return expression_tree_walker(node, (bool (*)())find_unaggregated_cols_walker, (void*)colnos);
}

/*
 * Initialize the hash table to empty.
 *
 * The hash table always lives in the aggcontext memory context.
 */
static void build_hash_table(AggState* aggstate)
{
    Agg* node = (Agg*)aggstate->ss.ps.plan;
    MemoryContext tmpmem = aggstate->tmpcontext->ecxt_per_tuple_memory;
    Size entrysize;
    int64 workMem = SET_NODEMEM(node->plan.operatorMemKB[0], node->plan.dop);

    Assert(node->aggstrategy == AGG_HASHED);
#ifdef USE_ASSERT_CHECKING
    Assert(node->numGroups > 0);
#else
    if (node->numGroups <= 0) {
        elog(LOG, "[build_hash_table]: unexpected numGroups: %ld.", node->numGroups);
        node->numGroups = (long)LONG_MAX;
    }
#endif

    entrysize = offsetof(AggHashEntryData, pergroup) + (aggstate->numaggs) * sizeof(AggStatePerGroupData);

    aggstate->hashtable = BuildTupleHashTable(node->numCols,
        node->grpColIdx,
        aggstate->phase->eqfunctions,
        aggstate->hashfunctions,
        node->numGroups,
        entrysize,
        aggstate->aggcontexts[0],
        tmpmem,
        workMem);
}

/*
 * Create a list of the tuple columns that actually need to be stored in
 * hashtable entries.  The incoming tuples from the child plan node will
 * contain grouping columns, other columns referenced in our targetlist and
 * qual, columns used to compute the aggregate functions, and perhaps just
 * junk columns we don't use at all.  Only columns of the first two types
 * need to be stored in the hashtable, and getting rid of the others can
 * make the table entries significantly smaller.  To avoid messing up Var
 * numbering, we keep the same tuple descriptor for hashtable entries as the
 * incoming tuples have, but set unwanted columns to NULL in the tuples that
 * go into the table.
 *
 * To eliminate duplicates, we build a bitmapset of the needed columns, then
 * convert it to an integer list (cheaper to scan at runtime). The list is
 * in decreasing order so that the first entry is the largest;
 * lookup_hash_entry depends on this to use table's getsomeattrs correctly.
 * Note that the list is preserved over ExecReScanAgg, so we allocate it in
 * the per-query context (unlike the hash table itself).
 *
 * Note: at present, searching the tlist/qual is not really necessary since
 * the parser should disallow any unaggregated references to ungrouped
 * columns.  However, the search will be needed when we add support for
 * SQL99 semantics that allow use of "functionally dependent" columns that
 * haven't been explicitly grouped by.
 */
List* find_hash_columns(AggState* aggstate)
{
    Agg* node = (Agg*)aggstate->ss.ps.plan;
    Bitmapset* colnos = NULL;
    List* collist = NIL;
    int i;

    /* Find Vars that will be needed in tlist and qual */
    colnos = find_unaggregated_cols(aggstate);
    /* Add in all the grouping columns */
    for (i = 0; i < node->numCols; i++)
        colnos = bms_add_member(colnos, node->grpColIdx[i]);

    /* Convert to list, using lcons so largest element ends up first */
    collist = NIL;
    while ((i = bms_first_member(colnos)) >= 0)
        collist = lcons_int(i, collist);
    bms_free_ext(colnos);

    return collist;
}

/*
 * Estimate per-hash-table-entry overhead for the planner.
 *
 * Note that the estimate does not include space for pass-by-reference
 * transition data values, nor for the representative tuple of each group.
 */
Size hash_agg_entry_size(int numAggs)
{
    Size entrysize;

    /* This must match build_hash_table */
    entrysize = offsetof(AggHashEntryData, pergroup) + numAggs * sizeof(AggStatePerGroupData);
    entrysize = MAXALIGN(entrysize);
    /* Account for hashtable overhead (assuming fill factor = 1) */
    entrysize += 3 * sizeof(void*);
    return entrysize;
}

/*
 * Compute the hash value for a tuple
 */
uint32 ComputeHashValue(TupleHashTable hashtbl)
{
    TupleTableSlot* slot = NULL;
    TupleHashTable hashtable = hashtbl;
    int numCols = hashtable->numCols;
    AttrNumber* keyColIdx = hashtable->keyColIdx;
    FmgrInfo* hashfunctions = NULL;
    uint32 hashkey = 0;
    int i;

    /* Process the current input tuple for the table */
    slot = hashtable->inputslot;
    hashfunctions = hashtable->in_hash_funcs;

    /* Get the Table Accessor Method*/
    Assert(slot != NULL && slot->tts_tupleDescriptor != NULL);

    for (i = 0; i < numCols; i++) {
        AttrNumber att = keyColIdx[i];
        Datum attr;
        bool isNull = true;

        /* rotate hashkey left 1 bit at each step */
        hashkey = (hashkey << 1) | ((hashkey & 0x80000000) ? 1 : 0);

        attr = tableam_tslot_getattr(slot, att, &isNull);
        
        /* treat nulls as having hash key 0 */
        if (!isNull) {
            uint32 hkey;

            hkey = DatumGetUInt32(FunctionCall1(&hashfunctions[i], attr));
            hashkey ^= hkey;
        }
    }

    hashkey = DatumGetUInt32(hash_uint32(hashkey));

    return hashkey;
}

/*
 * Find or create a hashtable entry for the tuple group containing the
 * given tuple.
 *
 * When called, CurrentMemoryContext should be the per-query context.
 */
static AggHashEntry lookup_hash_entry(AggState* aggstate, TupleTableSlot* inputslot)
{
    TupleTableSlot* hashslot = aggstate->hashslot;
    ListCell* l = NULL;
    AggHashEntry entry;
    bool isnew = false;
    AggWriteFileControl* TempFileControl = (AggWriteFileControl*)aggstate->aggTempFileControl;

    /* if first time through, initialize hashslot by cloning input slot */
    if (hashslot->tts_tupleDescriptor == NULL) {
        ExecSetSlotDescriptor(hashslot, inputslot->tts_tupleDescriptor);
        /* Make sure all unused columns are NULLs */
        ExecStoreAllNullTuple(hashslot);
    }

    /* transfer just the needed columns into hashslot */
    tableam_tslot_getsomeattrs(inputslot, linitial_int(aggstate->hash_needed));
    foreach (l, aggstate->hash_needed) {
        int varNumber = lfirst_int(l) - 1;

        hashslot->tts_values[varNumber] = inputslot->tts_values[varNumber];
        hashslot->tts_isnull[varNumber] = inputslot->tts_isnull[varNumber];
    }

    if (TempFileControl->spillToDisk == false || TempFileControl->finishwrite == true) {
        /* find or create the hashtable entry using the filtered tuple */
        entry = (AggHashEntry)LookupTupleHashEntry(aggstate->hashtable, hashslot, &isnew, true);
    } else {
        /* this solt need be insert into temp file instead of hash table if it is not existed in hash table */
        entry = (AggHashEntry)LookupTupleHashEntry(aggstate->hashtable, hashslot, &isnew, false);
    }

    if (isnew) {
        /* this slot is new and has be inserted to hash table */
        if (entry) {
            /* initialize aggregates for new tuple group */
            initialize_aggregates(aggstate, aggstate->peragg, entry->pergroup);
            agg_spill_to_disk(TempFileControl,
                            aggstate->hashtable,
                            aggstate->hashslot,
                            ((Agg*)aggstate->ss.ps.plan)->numGroups,
                            true,
                            aggstate->ss.ps.plan->plan_node_id,
                            SET_DOP(aggstate->ss.ps.plan->dop),
                            aggstate->ss.ps.instrument);

            if (TempFileControl->filesource && aggstate->ss.ps.instrument) {
                TempFileControl->filesource->m_spill_size = &aggstate->ss.ps.instrument->sorthashinfo.spill_size;
            }
        } else { /* this slot is new, it need be inserted to temp file */
            Assert(TempFileControl->spillToDisk == true && TempFileControl->finishwrite == false);
            uint32 hashvalue;
            MinimalTuple tuple = ExecFetchSlotMinimalTuple(inputslot);
            MemoryContext oldContext;
            /*
             * Here need switch memorycontext to ecxt_per_tuple_memory, so memory which be applyed in function
             * ComputeHashValue is freed.
             */
            oldContext = MemoryContextSwitchTo(aggstate->tmpcontext->ecxt_per_tuple_memory);
            hashvalue = ComputeHashValue(aggstate->hashtable);
            MemoryContextSwitchTo(oldContext);
            TempFileControl->filesource->writeTup(tuple, hashvalue & (TempFileControl->filenum - 1));
        }
    } else if (((Agg *)aggstate->ss.ps.plan)->unique_check) {
        ereport(ERROR,
                (errcode(ERRCODE_CARDINALITY_VIOLATION),
                 errmsg("more than one row returned by a subquery used as an expression")));
    }

    /*for execInterpExpr to run.*/
    if (entry)
        aggstate->all_pergroups = entry->pergroup;
    else
        aggstate->all_pergroups = NULL;
    return entry;
}

/* prepare_data_source
 * get next data source, if it has finished return false else return true
 */
static bool prepare_data_source(AggState* node)
{
    AggWriteFileControl* TempFileControl = (AggWriteFileControl*)node->aggTempFileControl;
    /* get data from lefttree node */
    if (TempFileControl->strategy == MEMORY_HASHAGG) {
        /*
         * To avoid unnesseray memory allocate during initialization, we move building
         * process here and hash table should only be initialized once.
         */
        if (unlikely(node->hashtable == NULL)) {
            build_hash_table(node);
        }
        TempFileControl->m_hashAggSource = New(CurrentMemoryContext) hashOpSource(outerPlanState(node));
    /* get data from temp file */
    } else if (TempFileControl->strategy == DIST_HASHAGG) { 
        TempFileControl->m_hashAggSource = TempFileControl->filesource;
        if (TempFileControl->curfile >= 0) {
            TempFileControl->filesource->close(TempFileControl->curfile);
        }
        TempFileControl->curfile++;
        while (TempFileControl->curfile < TempFileControl->filenum) {
            int currfileidx = TempFileControl->curfile;
            if (TempFileControl->filesource->m_rownum[currfileidx] != 0) {
                TempFileControl->filesource->setCurrentIdx(currfileidx);
                MemoryContextResetAndDeleteChildren(node->aggcontexts[0]);
                build_hash_table(node);

                TempFileControl->filesource->rewind(currfileidx);
                node->table_filled = false;
                node->agg_done = false;
                break;
            /* no data in this temp file */
            } else {
                TempFileControl->filesource->close(currfileidx);
                TempFileControl->curfile++;
            }
        }
        if (TempFileControl->curfile == TempFileControl->filenum) {
            return false;
        }
    } else {
        Assert(false);
    }
    TempFileControl->runState = HASHAGG_FETCH;
    return true;
}

/* agg_retrieve
 * retrieving groups from hash table;
 */
static TupleTableSlot* agg_retrieve(AggState* node)
{
    AggWriteFileControl* TempFileControl = (AggWriteFileControl*)node->aggTempFileControl;
    TupleTableSlot* tmptup = NULL;
    for (;;) {
        switch (TempFileControl->runState) {
            case HASHAGG_PREPARE: {
                if (!prepare_data_source(node)) {
                    return NULL;
                }
                break;
            }
            case HASHAGG_FETCH: {
                if (!node->table_filled)
                    agg_fill_hash_table(node);
                tmptup = agg_retrieve_hash_table(node);
                if (tmptup != NULL) {
                    return tmptup;
                } else if (tmptup == NULL && TempFileControl->spillToDisk == true) {
                    TempFileControl->runState = HASHAGG_PREPARE;
                    TempFileControl->strategy = DIST_HASHAGG;
                } else {
                    return NULL;
                }
                break;
            }
            default:
                break;
        }
    }
}

/*
 * ExecAgg -
 *
 *	  ExecAgg receives tuples from its outer subplan and aggregates over
 *	  the appropriate attribute for each aggregate function use (Aggref
 *	  node) appearing in the targetlist or qual of the node.  The number
 *	  of tuples to aggregate over depends on whether grouped or plain
 *	  aggregation is selected.	In grouped aggregation, we produce a result
 *	  row for each group; in plain aggregation there's a single result row
 *	  for the whole query.	In either case, the value of each aggregate is
 *	  stored in the expression context to be used when ExecProject evaluates
 *	  the result tuple.
 */
TupleTableSlot* ExecAgg(AggState* node)
{
    /*
     * just for cooperation analysis. do nothing if is_dummy is true.
     * is_dummy is true that means Agg node is deparsed to remote sql in ForeignScan node.
     */
    if (((Agg*)node->ss.ps.plan)->is_dummy) {
        TupleTableSlot* slot = ExecProcNode(outerPlanState(node));
        return slot;
    }

    /*
     * Exit if nothing left to do.
     */
    if (node->agg_done)
        return NULL;

    /* Dispatch based on strategy */
    if (((Agg*)node->ss.ps.plan)->aggstrategy == AGG_HASHED)
        return agg_retrieve(node);
    else
        return agg_retrieve_direct(node);
}

/*
 * ExecAgg for non-hashed case
 */
static TupleTableSlot* agg_retrieve_direct(AggState* aggstate)
{
    Agg* node = aggstate->phase->aggnode;
    ExprContext* econtext = NULL;
    ExprContext* tmpcontext = NULL;
    AggStatePerAgg peragg;
    AggStatePerGroup pergroup;
    TupleTableSlot* outerslot = NULL;
    TupleTableSlot* firstSlot = NULL;
    TupleTableSlot* result = NULL;
    bool hasGroupingSets = aggstate->phase->numsets > 0;
    int numGroupingSets = Max(aggstate->phase->numsets, 1);
    int currentSet;
    int nextSetSize;
    int numReset;

    /*
     * get state info from node
     *
     * econtext is the per-output-tuple expression context
     * tmpcontext is the per-input-tuple expression context
     *
     */
    econtext = aggstate->ss.ps.ps_ExprContext;

    tmpcontext = aggstate->tmpcontext;
    peragg = aggstate->peragg;
    pergroup = aggstate->pergroup;
    firstSlot = aggstate->ss.ss_ScanTupleSlot;

    /*
     * We loop retrieving groups until we find one matching
     *aggstate->ss.ps.qual
     *
     * For grouping sets, we have the invariant that aggstate->projected_set
     * is either -1 (initial call) or the index (starting from 0) in
     * gset_lengths for the group we just completed (either by projecting a
     * row or by discarding it in the qual).
     *
     * aggstate->ss.ps.qual
     */
    while (!aggstate->agg_done) {
        /*
         * Clear the per-output-tuple context for each group, as well as
         * aggcontext (which contains any pass-by-ref transvalues of the old
         * group).  Some aggregate functions store working state in child
         * contexts; those now get reset automatically without us needing to
         * do anything special.
         *
         * We use ReScanExprContext not just ResetExprContext because we want
         * any registered shutdown callbacks to be called.  That allows
         * aggregate functions to ensure they've cleaned up any non-memory
         * resources.
         *
         */
        ReScanExprContext(econtext);

        /*
         * Determine how many grouping sets need to be reset at this boundary.
         */
        if (aggstate->projected_set >= 0 && aggstate->projected_set < numGroupingSets)
            numReset = aggstate->projected_set + 1;
        else
            numReset = numGroupingSets;

        /*
         * numReset can change on a phase boundary, but that's OK; we want to
         * reset the contexts used in _this_ phase, and later, after possibly
         * changing phase, initialize the right number of aggregates for the
         * _new_ phase.
         */
        for (int i = 0; i < numReset; i++) {
            MemoryContextReset(aggstate->aggcontexts[i]);
        }

        /*
         * Check if input is complete and there are no more groups to project
         * in this phase; move to next phase or mark as done.
         */
        if (aggstate->input_done == true && aggstate->projected_set >= (numGroupingSets - 1)) {
            if (aggstate->current_phase < aggstate->numphases - 1) {
                initialize_phase(aggstate, aggstate->current_phase + 1);
                aggstate->input_done = false;
                aggstate->projected_set = -1;
                numGroupingSets = Max(aggstate->phase->numsets, 1);
                node = aggstate->phase->aggnode;
                numReset = numGroupingSets;
            } else {
                aggstate->agg_done = true;
                break;
            }
        }

        /*
         * Get the number of columns in the next grouping set after the last
         * projected one (if any). This is the number of columns to compare to
         * see if we reached the boundary of that set too.
         */
        if (aggstate->projected_set >= 0 && aggstate->projected_set < (numGroupingSets - 1))
            nextSetSize = aggstate->phase->gset_lengths[aggstate->projected_set + 1];
        else
            nextSetSize = 0;

        /* ----------
         * If a subgroup for the current grouping set is present, project it.
         *
         * We have a new group if:
         *	- we're out of input but haven't projected all grouping sets
         *	  (checked above)
         * OR
         *	  - we already projected a row that wasn't from the last grouping
         *		set
         *	  AND
         *	  - the next grouping set has at least one grouping column (since
         *		empty grouping sets project only once input is exhausted)
         *	  AND
         *	  - the previous and pending rows differ on the grouping columns
         *		of the next grouping set
         * ----------
         */
        if (aggstate->input_done || (node->aggstrategy == AGG_SORTED && aggstate->projected_set != -1 &&
                                        aggstate->projected_set < (numGroupingSets - 1) && nextSetSize > 0 &&
                                        !execTuplesMatch(econtext->ecxt_outertuple,
                                            tmpcontext->ecxt_outertuple,
                                            nextSetSize,
                                            node->grpColIdx,
                                            aggstate->phase->eqfunctions,
                                            tmpcontext->ecxt_per_tuple_memory))) {
            aggstate->projected_set += 1;

            Assert(aggstate->projected_set < numGroupingSets);
            Assert(nextSetSize > 0 || aggstate->input_done);
        } else {
            /*
             * We no longer care what group we just projected, the next
             * projection will always be the first (or only) grouping set
             * (unless the input proves to be empty).
             */
            aggstate->projected_set = 0;

            /*
             * If we don't already have the first tuple of the new group,
             * fetch it from the outer plan.
             */
            if (aggstate->grp_firstTuple == NULL) {
                outerslot = fetch_input_tuple(aggstate);
                if (!TupIsNull(outerslot)) {
                    /*
                     * Make a copy of the first input tuple; we will use this
                     * for comparisons (in group mode) and for projection.
                     */
                    aggstate->grp_firstTuple = ExecCopySlotTuple(outerslot);
                } else {
                    /* outer plan produced no tuples at all */
                    if (hasGroupingSets) {
                        /*
                         * If there was no input at all, we need to project
                         * rows only if there are grouping sets of size 0.
                         * Note that this implies that there can't be any
                         * references to ungrouped Vars, which would otherwise
                         * cause issues with the empty output slot.
                         *
                         * XXX: This is no longer true, we currently deal with
                         * this in finalize_aggregates().
                         */
                        aggstate->input_done = true;

                        while (aggstate->phase->gset_lengths[aggstate->projected_set] > 0) {
                            aggstate->projected_set += 1;
                            if (aggstate->projected_set >= numGroupingSets) {
                                /*
                                 * We can't set agg_done here because we might
                                 * have more phases to do, even though the
                                 * input is empty. So we need to restart the
                                 * whole outer loop.
                                 */
                                break;
                            }
                        }

                        if (aggstate->projected_set >= numGroupingSets)
                            continue;
                    } else {
                        aggstate->agg_done = true;
                        /* If we are grouping, we should produce no tuples too */
                        if (node->aggstrategy != AGG_PLAIN)
                            return NULL;
                    }
                }
            }

            /*
             * Initialize working state for a new input tuple group.
             */
            initialize_aggregates(aggstate, peragg, pergroup, numReset);

            if (aggstate->grp_firstTuple != NULL) {
                /*
                 * Store the copied first input tuple in the tuple table slot
                 * reserved for it.  The tuple will be deleted when it is
                 * cleared from the slot.
                 */
                (void)ExecStoreTuple(aggstate->grp_firstTuple, firstSlot, InvalidBuffer, true);
                aggstate->grp_firstTuple = NULL; /* don't keep two
                                                  * pointers */
                /* set up for first advance_aggregates call */
                tmpcontext->ecxt_outertuple = firstSlot;

                /*
                 * Process each outer-plan tuple, and then fetch the next one,
                 * until we exhaust the outer plan or cross a group boundary.
                 */
                for (;;) {
                    advance_aggregates(aggstate, pergroup);

                    /* Reset per-input-tuple context after each tuple */
                    ResetExprContext(tmpcontext);

                    outerslot = fetch_input_tuple(aggstate);
                    if (TupIsNull(outerslot)) {
                        /* no more outer-plan tuples available */
                        if (hasGroupingSets) {
                            aggstate->input_done = true;
                            break;
                        } else {
                            aggstate->agg_done = true;
                            break;
                        }
                    }
                    /* set up for next advance_aggregates call */
                    tmpcontext->ecxt_outertuple = outerslot;

                    /*
                     * If we are grouping, check whether we've crossed a group
                     * boundary.
                     */
                    if (node->aggstrategy == AGG_SORTED) {
                        if (!execTuplesMatch(firstSlot, outerslot, node->numCols, node->grpColIdx,
                                            aggstate->phase->eqfunctions, tmpcontext->ecxt_per_tuple_memory)) {
                            aggstate->grp_firstTuple = ExecCopySlotTuple(outerslot);
                            break;
                        }
                    }
                }
            }

            /*
             * Use the representative input tuple for any references to
             * non-aggregated input columns in aggregate direct args, the node
             * qual, and the tlist.  (If we are not grouping, and there are no
             * input rows at all, we will come here with an empty firstSlot
             * ... but if not grouping, there can't be any references to
             * non-aggregated input columns, so no problem.)
             */
            econtext->ecxt_outertuple = firstSlot;
        }

        Assert(aggstate->projected_set >= 0);

        currentSet = aggstate->projected_set;

        prepare_projection_slot(aggstate, econtext->ecxt_outertuple, currentSet);

        finalize_aggregates(aggstate, peragg, pergroup, currentSet);

        /*
         * If there's no row to project right now, we must continue rather
         * than returning a null since there might be more groups.
         */
        result = project_aggregates(aggstate);
        if (result != NULL)
            return result;
    }

    /* No more groups */
    return NULL;
}

/*
 * ExecAgg for hashed case: phase 1, read input and build hash table
 */
static void agg_fill_hash_table(AggState* aggstate)
{
    ExprContext* tmpcontext = NULL;
    AggHashEntry entry;
    TupleTableSlot* outerslot = NULL;
    AggWriteFileControl* TempFileControl = (AggWriteFileControl*)aggstate->aggTempFileControl;

    /*
     * get state info from node
     *
     * tmpcontext is the per-input-tuple expression context
     */
    /* tmpcontext is the per-input-tuple expression context */
    tmpcontext = aggstate->tmpcontext;

    /*
     * Process each outer-plan tuple, and then fetch the next one, until we
     * exhaust the outer plan.
     */
    WaitState oldStatus = pgstat_report_waitstatus(STATE_EXEC_HASHAGG_BUILD_HASH);
    for (;;) {
        outerslot = TempFileControl->m_hashAggSource->getTup();

        if (TupIsNull(outerslot)) {
            if (!TempFileControl->spillToDisk) {
                /* Early free left tree after hash table built */
                ExecEarlyFree(outerPlanState(aggstate));

                EARLY_FREE_LOG(elog(LOG,
                    "Early Free: Hash Table for Agg"
                    " is built at node %d, memory used %d MB.",
                    (aggstate->ss.ps.plan)->plan_node_id,
                    getSessionMemoryUsageMB()));
            }
            pgstat_report_waitstatus(oldStatus);
            break;
        }

        /* set up for advance_aggregates call */
        tmpcontext->ecxt_outertuple = outerslot;

        /* Find or build hashtable entry for this tuple's group */
        entry = lookup_hash_entry(aggstate, outerslot);

        if (entry != NULL) {
            /* Advance the aggregates */
            advance_aggregates(aggstate, entry->pergroup);
        } else {
            /* this outerslot is inserted to temp table, it will be compute when the temp file be readed */
        }

        /* Reset per-input-tuple context after each tuple */
        ResetExprContext(tmpcontext);
    }

    aggstate->table_filled = true;
    if (HAS_INSTR(&aggstate->ss, true)) {        
        AggWriteFileControl *aggTempFileControl = (AggWriteFileControl*)aggstate->aggTempFileControl;
        if (aggTempFileControl->spillToDisk == false && aggTempFileControl->inmemoryRownum > 0)
            aggstate->hashtable->width /= aggTempFileControl->inmemoryRownum;
        if (aggTempFileControl->strategy == MEMORY_HASHAGG)
            aggstate->ss.ps.instrument->width = (int)aggstate->hashtable->width;
        aggstate->ss.ps.instrument->sysBusy = aggstate->hashtable->causedBySysRes;
        aggstate->ss.ps.instrument->spreadNum = aggTempFileControl->spreadNum;
    }
    if (TempFileControl->spillToDisk && TempFileControl->finishwrite == false) {
        TempFileControl->finishwrite = true;
        if (HAS_INSTR(&aggstate->ss, true)) {
            PlanState* planstate = &aggstate->ss.ps;
            planstate->instrument->sorthashinfo.hash_FileNum = (TempFileControl->filenum);
            planstate->instrument->sorthashinfo.hash_writefile = true;
        }
    }
    /* Initialize to walk the hash table */
    ResetTupleHashIterator(aggstate->hashtable, &aggstate->hashiter);
}

/*
 * ExecAgg for hashed case: phase 2, retrieving groups from hash table
 */
static TupleTableSlot* agg_retrieve_hash_table(AggState* aggstate)
{
    ExprContext* econtext = NULL;
    AggStatePerAgg peragg;
    AggStatePerGroup pergroup;
    AggHashEntry entry;
    TupleTableSlot* firstSlot = NULL;
    TupleTableSlot* result = NULL;

    /*
     * get state info from node
     */
    /* econtext is the per-output-tuple expression context */
    econtext = aggstate->ss.ps.ps_ExprContext;
    peragg = aggstate->peragg;
    firstSlot = aggstate->ss.ss_ScanTupleSlot;

    /*
     * We loop retrieving groups until we find one satisfying
     * aggstate->ss.ps.qual
     */
    while (!aggstate->agg_done) {
        /*
         * Find the next entry in the hash table
         */
        entry = (AggHashEntry)ScanTupleHashTable(&aggstate->hashiter);
        if (entry == NULL) {
            /* No more entries in hashtable, so done */
            aggstate->agg_done = TRUE;
            return NULL;
        }

        /*
         * Clear the per-output-tuple context for each group
         */
        ResetExprContext(econtext);

        /*
         * Store the copied first input tuple in the tuple table slot reserved
         * for it, so that it can be used in ExecProject.
         */
        ExecStoreMinimalTuple(entry->shared.firstTuple, firstSlot, false);

        pergroup = entry->pergroup;

        /*
         * Finalize each aggregate calculation, and stash results in the
         * per-output-tuple context.
         */
        finalize_aggregates(aggstate, peragg, pergroup, 0);

        /*
         * Use the representative input tuple for any references to
         * non-aggregated input columns in the qual and tlist.
         */
        econtext->ecxt_outertuple = firstSlot;

        /*
         * Check the qual (HAVING clause); if the group does not match, ignore
         * it and loop back to try to process another group.
         */
        result = project_aggregates(aggstate);
        if (result != NULL) {
            return result;
        }
    }

    /* No more groups */
    return NULL;
}

int getPower2Num(int num)
{
    int i = 1;
    while (i < num) {
        i <<= 1;
    }
    return i;
}

/* -----------------
 * ExecInitAgg
 *
 *	Creates the run-time information for the agg node produced by the
 *	planner and initializes its outer subtree
 * -----------------
 */
AggState* ExecInitAgg(Agg* node, EState* estate, int eflags)
{
    AggState* aggstate = NULL;
    AggStatePerAgg peraggs;
    AggStatePerTrans pertransstates;
    Plan* outerPlan = NULL;
    ExprContext* econtext = NULL;
    int numaggs, aggno, numaggrefs, transno;
    int phase;
    ListCell* l = NULL;
    Bitmapset* all_grouped_cols = NULL;
    int numGroupingSets = 1;
    int numPhases;
    int i = 0;
    int j = 0;

    /* check for unsupported flags */
    Assert(!(eflags & (EXEC_FLAG_BACKWARD | EXEC_FLAG_MARK)));

    /*
     * create state structure
     */
    aggstate = makeNode(AggState);
    aggstate->ss.ps.plan = (Plan*)node;
    aggstate->ss.ps.state = estate;

    aggstate->aggs = NIL;
    aggstate->numaggs = 0;
	aggstate->numtrans = 0;
    aggstate->aggstrategy = node->aggstrategy;
    aggstate->maxsets = 0;
    aggstate->hashfunctions = NULL;
    aggstate->projected_set = -1;
    aggstate->current_set = 0;
    aggstate->peragg = NULL;
    aggstate->pertrans = NULL;
    aggstate->curpertrans = NULL;
    aggstate->agg_done = false;
    aggstate->input_done = false;
    aggstate->pergroup = NULL;
    aggstate->grp_firstTuple = NULL;
    aggstate->hashtable = NULL;
    aggstate->sort_in = NULL;
    aggstate->sort_out = NULL;
    aggstate->is_final = node->is_final;

    aggstate->num_hashes = (node->aggstrategy == AGG_HASHED) ? 1:0;

    /*
     * Calculate the maximum number of grouping sets in any phase; this
     * determines the size of some allocations.
     */
    if (node->groupingSets) {
        Assert(node->aggstrategy != AGG_HASHED);

        numGroupingSets = list_length(node->groupingSets);

        foreach (l, node->chain) {
            Agg* agg = (Agg*)lfirst(l);

            numGroupingSets = Max(numGroupingSets, list_length(agg->groupingSets));
        }
    }

    aggstate->maxsets = numGroupingSets;
    aggstate->numphases = numPhases = 1 + list_length(node->chain);

    aggstate->aggcontexts = (MemoryContext*)palloc0(sizeof(MemoryContext) * numGroupingSets);
    /*
     * Create expression contexts.  We need three or more, one for
     * per-input-tuple processing, one for per-output-tuple processing, and
     * one for each grouping set. We cheat a little
     * by using ExecAssignExprContext() to build both.
     *
     * NOTE: the details of what is stored in aggcontexts and what is stored
     * in the regular per-query memory context are driven by a simple
     * decision: we want to reset the aggcontext at group boundaries (if not
     * hashing) and in ExecReScanAgg to recover no-longer-wanted space.
     */
    ExecAssignExprContext(estate, &aggstate->ss.ps);
    aggstate->tmpcontext = aggstate->ss.ps.ps_ExprContext;

    int64 workMem = SET_NODEMEM(node->plan.operatorMemKB[0], node->plan.dop);
    int64 maxMem = (node->plan.operatorMaxMem > node->plan.operatorMemKB[0])
                       ? SET_NODEMEM(node->plan.operatorMaxMem, node->plan.dop)
                       : 0;

    /* Create memcontext. The per-tuple memory context of the
     * per-grouping-set aggcontexts replaces the standalone
     * memory context formerly used to hold transition values.
     */
    for (i = 0; i < numGroupingSets; ++i) {
        aggstate->aggcontexts[i] = AllocSetContextCreate(CurrentMemoryContext,
            "AggContext",
            ALLOCSET_DEFAULT_MINSIZE,
            ALLOCSET_DEFAULT_INITSIZE,
            ALLOCSET_DEFAULT_MAXSIZE,
            STANDARD_CONTEXT,
            workMem * 1024L);
    }

    ExecAssignExprContext(estate, &aggstate->ss.ps);

    /*
     * tuple table initialization
     */
    ExecInitScanTupleSlot(estate, &aggstate->ss);
    ExecInitResultTupleSlot(estate, &aggstate->ss.ps);
    aggstate->hashslot = ExecInitExtraTupleSlot(estate);
    aggstate->sort_slot = ExecInitExtraTupleSlot(estate);

    /*
     * initialize child expressions
     *
     * Note: ExecInitExpr finds Aggrefs for us, and also checks that no aggs
     * contain other agg calls in their arguments.	This would make no sense
     * under SQL semantics anyway (and it's forbidden by the spec). Because
     * that is true, we don't need to worry about evaluating the aggs in any
     * particular order.
     */
    aggstate->ss.ps.qual = (List*)ExecInitQual(node->plan.qual, (PlanState*)aggstate);

    /*
     * initialize child nodes
     *
     * If we are doing a hashed aggregation then the child plan does not need
     * to handle REWIND efficiently; see ExecReScanAgg.
     */
    if (node->aggstrategy == AGG_HASHED)
        eflags &= ~EXEC_FLAG_REWIND;
    outerPlan = outerPlan(node);

    outerPlanState(aggstate) = ExecInitNode(outerPlan, estate, eflags);

    /*
     * initialize source tuple type.
     */
    ExecAssignScanTypeFromOuterPlan(&aggstate->ss);
    if (node->chain) {
        ExecSetSlotDescriptor(aggstate->sort_slot, aggstate->ss.ss_ScanTupleSlot->tts_tupleDescriptor);
    }

    /*
     * Initialize result tuple type and projection info.
     * Result tuple slot of Aggregation always contains a virtual tuple,
     * Default tableAMtype for this slot is Heap.
     */
    ExecAssignResultTypeFromTL(&aggstate->ss.ps, TAM_HEAP);
    ExecAssignProjectionInfo(&aggstate->ss.ps, NULL);


    /*
     * get the count of aggregates in targetlist and quals
     */
    numaggrefs = list_length(aggstate->aggs);
    numaggs = aggstate->numaggs;
    Assert(numaggs == list_length(aggstate->aggs));
    if (numaggs <= 0) {
        /*
         * This is not an error condition: we might be using the Agg node just
         * to do hash-based grouping.  Even in the regular case,
         * constant-expression simplification could optimize away all of the
         * Aggrefs in the targetlist and qual.	So keep going, but force local
         * copy of numaggs positive so that palloc()s below don't choke.
         */
        numaggs = 1;
    }

    /*
     * For each phase, prepare grouping set data and fmgr lookup data for
     * compare functions.  Accumulate all_grouped_cols in passing.
     */
    aggstate->phases = (AggStatePerPhaseData*)palloc0(numPhases * sizeof(AggStatePerPhaseData));

    for (phase = 0; phase < numPhases; ++phase) {
        AggStatePerPhase phasedata = &aggstate->phases[phase];
        Agg* aggnode = NULL;
        Sort* sortnode = NULL;
        int num_sets;

        if (phase > 0) {
            aggnode = (Agg*)list_nth(node->chain, phase - 1);
            sortnode = (Sort*)aggnode->plan.lefttree;
            Assert(IsA(sortnode, Sort));
        } else {
            aggnode = node;
            sortnode = NULL;
        }

        phasedata->numsets = num_sets = list_length(aggnode->groupingSets);

        if (num_sets) {
            phasedata->gset_lengths = (int*)palloc(num_sets * sizeof(int));
            phasedata->grouped_cols = (Bitmapset**)palloc(num_sets * sizeof(Bitmapset*));

            i = 0;
            foreach (l, aggnode->groupingSets) {
                int current_length = list_length((List*)lfirst(l));
                Bitmapset* cols = NULL;

                /* planner forces this to be correct */
                for (j = 0; j < current_length; ++j)
                    cols = bms_add_member(cols, aggnode->grpColIdx[j]);

                phasedata->grouped_cols[i] = cols;
                phasedata->gset_lengths[i] = current_length;
                ++i;
            }

            all_grouped_cols = bms_add_members(all_grouped_cols, phasedata->grouped_cols[0]);
        } else {
            Assert(phase == 0);

            phasedata->gset_lengths = NULL;
            phasedata->grouped_cols = NULL;
        }

        /*
         * If we are grouping, precompute fmgr lookup data for inner loop.
         */
        if (aggnode->aggstrategy == AGG_SORTED) {
            Assert(aggnode->numCols > 0);

            phasedata->eqfunctions = execTuplesMatchPrepare(aggnode->numCols, aggnode->grpOperators);
        }

        phasedata->aggnode = aggnode;
        phasedata->aggstrategy = aggstate->aggstrategy;
        phasedata->sortnode = sortnode;
    }

    /*
     * Convert all_grouped_cols to a descending-order list.
     */
    i = -1;
    while ((i = bms_next_member(all_grouped_cols, i)) >= 0)
        aggstate->all_grouped_cols = lcons_int(i, aggstate->all_grouped_cols);

    /*
     * Hashing can only appear in the initial phase.
     */
    if (node->aggstrategy == AGG_HASHED)
    {
        execTuplesHashPrepare(
            node->numCols, node->grpOperators, &aggstate->phases[0].eqfunctions, &aggstate->hashfunctions);
    }
    /*
     * Initialize current phase-dependent values to initial phase
     */
    aggstate->current_phase = 0;
    initialize_phase(aggstate, 0);

    /*
     * Set up aggregate-result storage in the output expr context, and also
     * allocate my private per-agg working storage
     */
    econtext = aggstate->ss.ps.ps_ExprContext;
    econtext->ecxt_aggvalues = (Datum*)palloc0(sizeof(Datum) * numaggs);
    econtext->ecxt_aggnulls = (bool*)palloc0(sizeof(bool) * numaggs);

    peraggs = (AggStatePerAgg) palloc0(sizeof(AggStatePerAggData) * numaggs);
    pertransstates = (AggStatePerTrans) palloc0(sizeof(AggStatePerTransData) * numaggs);

    aggstate->peragg = peraggs;
    aggstate->pertrans = pertransstates;

    if (node->aggstrategy == AGG_HASHED) {
        aggstate->table_filled = false;
        /* Compute the columns we actually need to hash on */
        aggstate->hash_needed = find_hash_columns(aggstate);
    } else {
        aggstate->all_pergroups = (AggStatePerGroup)palloc0(sizeof(AggStatePerGroupData) * (numGroupingSets * numaggs));
        aggstate->pergroup = aggstate->all_pergroups;
    }

    /* -----------------
     * Perform lookups of aggregate function info, and initialize the
     * unchanging fields of the per-agg and per-trans data.
     *
     * We try to optimize by detecting duplicate aggregate functions so that
     * their state and final values are re-used, rather than needlessly being
     * re-calculated independently. We also detect aggregates that are not
     * the same, but which can share the same transition state.
     *
     * Scenarios:
     *
     * 1. An aggregate function appears more than once in query:
     *
     *    SELECT SUM(x) FROM ... HAVING SUM(x) > 0
     *
     *    Since the aggregates are the identical, we only need to calculate
     *    the calculate it once. Both aggregates will share the same 'aggno'
     *    value.
     *
     * 2. Two different aggregate functions appear in the query, but the
     *    aggregates have the same transition function and initial value, but
     *    different final function:
     *
     *    SELECT SUM(x), AVG(x) FROM ...
     *
     *    In this case we must create a new peragg for the varying aggregate,
     *    and need to call the final functions separately, but can share the
     *    same transition state.
     *
     * For either of these optimizations to be valid, the aggregate's
     * arguments must be the same, including any modifiers such as ORDER BY,
     * DISTINCT and FILTER, and they mustn't contain any volatile functions.
     * -----------------
     */
    aggno = -1;
    transno = -1;
    foreach (l, aggstate->aggs) {
        AggrefExprState* aggrefstate = (AggrefExprState*)lfirst(l);
        Aggref* aggref = aggrefstate->aggref;
        AggStatePerAgg peragg;
        AggStatePerTrans pertrans;
        int existing_aggno;
        int existing_transno;
        List    *same_input_transnos;
        Oid inputTypes[FUNC_MAX_ARGS];
        int numArguments;
        HeapTuple aggTuple;
        Form_pg_aggregate aggform;
        AclResult aclresult;
        Oid transfn_oid, finalfn_oid;
#ifdef PGXC
        Oid collectfn_oid;
        Expr* collectfnexpr = NULL;
#endif /* PGXC */
        Expr *finalfnexpr = NULL;
        Oid aggtranstype;

        Datum textInitVal;
        Datum initValue;
        bool initValueIsNull;

        Datum initCollectValue;
        bool initCollectValueIsNull;

        /* Planner should have assigned aggregate to correct level */
        Assert(aggref->agglevelsup == 0);

        /* 1. Check for already processed aggs which can be re-used */
        existing_aggno = find_compatible_peragg(aggref, aggstate, aggno,
                                                  &same_input_transnos);
        if (existing_aggno != -1)
        {
            /*
             * Existing compatible agg found. so just point the Aggref to the
             * same per-agg struct.
             */
            aggrefstate->aggno = existing_aggno;
            continue;
        }

        /* Mark Aggref state node with assigned index in the result array */
        peragg = &peraggs[++aggno];
        peragg->aggref = aggref;
        aggrefstate->aggno = aggno;

        /* Fetch the pg_aggregate row */
        aggTuple = SearchSysCache1(AGGFNOID, ObjectIdGetDatum(aggref->aggfnoid));
        if (!HeapTupleIsValid(aggTuple))
            ereport(ERROR,
                (errcode(ERRCODE_CACHE_LOOKUP_FAILED),
                    errmodule(MOD_EXECUTOR),
                    errmsg("cache lookup failed for aggregate %u", aggref->aggfnoid)));
        aggform = (Form_pg_aggregate)GETSTRUCT(aggTuple);

        /* Check permission to call aggregate function */
        aclresult = pg_proc_aclcheck(aggref->aggfnoid, GetUserId(), ACL_EXECUTE);
        if (aclresult != ACLCHECK_OK)
            aclcheck_error(aclresult, ACL_KIND_PROC, get_func_name(aggref->aggfnoid));

        transfn_oid = aggform->aggtransfn;
        peragg->finalfn_oid = finalfn_oid = aggform->aggfinalfn;

#ifdef PGXC
        collectfn_oid = aggform->aggcollectfn;

        peragg->is_avg = false;
        if (finalfn_oid == 1830) {
            peragg->is_avg = true;
        }
#ifdef ENABLE_MULTIPLE_NODES
        /*
         * For PGXC final and collection functions are used to combine results at Coordinator,
         * disable those for Datanode
         */
        if (IS_PGXC_DATANODE) {
            if (!u_sess->exec_cxt.under_stream_runtime) {
                peragg->finalfn_oid = finalfn_oid = InvalidOid;
                collectfn_oid = InvalidOid;
            } else {
                if (need_adjust_agg_inner_func_type(peraggstate->aggref)) {
                    if (!node->is_final && !node->single_node)
                        peragg->finalfn_oid = finalfn_oid = InvalidOid;
                    if (aggref->aggstage == 0 && !node->is_final && !node->single_node)
                        collectfn_oid = InvalidOid;
                }
            }
        }
#else
        if (IS_STREAM_PLAN || StreamThreadAmI()) {
            if (need_adjust_agg_inner_func_type(peragg->aggref)) {
                if (!node->is_final && !node->single_node) {
                    peragg->finalfn_oid = finalfn_oid = InvalidOid;
                }
                if (aggref->aggstage == 0 && !node->is_final && !node->single_node) {
                    collectfn_oid = InvalidOid;
                }
            }
        }
#endif /* ENABLE_MULTIPLE_NODES */
#endif /* PGXC */
        /* Check that aggregate owner has permission to call component fns */
        {
            HeapTuple procTuple;
            Oid aggOwner;

            procTuple = SearchSysCache1(PROCOID, ObjectIdGetDatum(aggref->aggfnoid));
            if (!HeapTupleIsValid(procTuple))
                ereport(ERROR,
                    (errcode(ERRCODE_CACHE_LOOKUP_FAILED),
                        errmodule(MOD_EXECUTOR),
                        errmsg("cache lookup failed for aggregate function %u", aggref->aggfnoid)));
            aggOwner = ((Form_pg_proc)GETSTRUCT(procTuple))->proowner;
            ReleaseSysCache(procTuple);

            aclresult = pg_proc_aclcheck(transfn_oid, aggOwner, ACL_EXECUTE);
            if (aclresult != ACLCHECK_OK)
                aclcheck_error(aclresult, ACL_KIND_PROC, get_func_name(transfn_oid));
            if (OidIsValid(finalfn_oid)) {
                aclresult = pg_proc_aclcheck(finalfn_oid, aggOwner, ACL_EXECUTE);
                if (aclresult != ACLCHECK_OK)
                    aclcheck_error(aclresult, ACL_KIND_PROC, get_func_name(finalfn_oid));
            }

#ifdef PGXC
            if (OidIsValid(collectfn_oid)) {
                aclresult = pg_proc_aclcheck(collectfn_oid, aggOwner, ACL_EXECUTE);
                if (aclresult != ACLCHECK_OK)
                    aclcheck_error(aclresult, ACL_KIND_PROC, get_func_name(collectfn_oid));
            }
#endif /* PGXC */
        }

        /*
         * Get the the number of actual arguments and identify the actual
         * datatypes of the aggregate inputs (saved in inputTypes). When
         * agg accepts ANY or a polymorphic type, the actual datatype
         * could be different from the agg's declared input types.
         */
        numArguments = get_aggregate_argtypes(aggref, inputTypes, FUNC_MAX_ARGS);

        /*
         * When agg accepts ANY or a polymorphic type, resolve actual
         * type of transition state
         */
        aggtranstype = resolve_aggregate_transtype(aggref->aggfnoid, aggform->aggtranstype, inputTypes, numArguments);
        /* Detect how many arguments to pass to the finalfn */
        if (AGGKIND_IS_ORDERED_SET(aggref->aggkind))
            peragg->numFinalArgs = numArguments + 1;
        else
            peragg->numFinalArgs = 1;

        /* Initialize any direct-argument expressions */
        peragg->aggdirectargs = ExecInitExprList(aggref->aggdirectargs, (PlanState *) aggstate);
        /*
         * build expression trees using actual argument & result types for the
         * finalfn, if it exists
         */
        if (OidIsValid(finalfn_oid))
        {
            build_aggregate_finalfn_expr(inputTypes,
                                          peragg->numFinalArgs,
                                          aggtranstype,
                                          aggref->aggtype,
                                          aggref->inputcollid,
                                          finalfn_oid,
                                          &finalfnexpr);
            fmgr_info(finalfn_oid, &peragg->finalfn);
            fmgr_info_set_expr((Node *) finalfnexpr, &peragg->finalfn);
        }

        /* get info about the result type's datatype */
        get_typlenbyval(aggref->aggtype,
                        &peragg->resulttypeLen,
                        &peragg->resulttypeByVal);

#ifdef PGXC
        if (OidIsValid(collectfn_oid)) {
            /* we expect final function expression to be NULL in call to
             * build_aggregate_fnexprs below, since InvalidOid is passed for
             * finalfn_oid argument. Use a dummy expression to accept that.
             */
            Expr* dummyexpr = NULL;
            /*
             * for XC, we need to setup the collection function expression as well.
             * Use build_aggregate_fnexpr() with invalid final function oid, and collection
             * function information instead of transition function information.
             * We should really be adding this step inside
             * build_aggregate_fnexprs() but this way it becomes easy to merge.
             */
            build_aggregate_fnexprs(&aggtranstype,
                1,
                aggtranstype,
                aggref->aggtype,
                aggref->inputcollid,
                collectfn_oid,
                InvalidOid,
                &collectfnexpr,
                &dummyexpr);
            Assert(!dummyexpr);
        }
#endif /* PGXC */

        /*
         * initval is potentially null, so don't try to access it as a struct
         * field. Must do it the hard way with SysCacheGetAttr.
         */
        textInitVal = SysCacheGetAttr(AGGFNOID, aggTuple, Anum_pg_aggregate_agginitval, &initValueIsNull);

        if (initValueIsNull)
            initValue = (Datum) 0;
         else
             initValue = GetAggInitVal(textInitVal, aggtranstype);

#ifdef PGXC
        /*
         * initval for collection function is potentially null, so don't try to
         * access it as a struct field. Must do it the hard way with
         * SysCacheGetAttr.
         */
        textInitVal =
            SysCacheGetAttr(AGGFNOID, aggTuple, Anum_pg_aggregate_agginitcollect, &initCollectValueIsNull);

        if (initCollectValueIsNull) {
            initCollectValue = (Datum)0;
        } else {
            initCollectValue = GetAggInitVal(textInitVal, aggtranstype);
        }
#endif /* PGXC */

        /*
         * 2. Build working state for invoking the transition function, or
         * look up previously initialized working state, if we can share it.
         *
         * find_compatible_peragg() already collected a list of per-Trans's
         * with the same inputs. Check if any of them have the same transition
         * function and initial value.
         */
        /* for collectfn, always build a new peragg*/
        if (OidIsValid(collectfn_oid) && (aggref->aggstage > 0 || aggstate->is_final)) {
            existing_transno = -1;
        } else {
            existing_transno = find_compatible_pertrans(aggstate, aggref,
                                                    transfn_oid, aggtranstype,
                                                    initValue, initValueIsNull,
                                                    same_input_transnos);
        }
        if (existing_transno != -1) {
            /*
             * Existing compatible trans found, so just point the 'peragg' to
             * the same per-trans struct.
             */
            pertrans = &pertransstates[existing_transno];
            peragg->transno = existing_transno;
        } else {
            pertrans = &pertransstates[++transno];
            build_pertrans_for_aggref(pertrans, aggstate, estate,
                                      aggref, transfn_oid, aggtranstype,
                                      initValue, initValueIsNull,
                                      inputTypes, numArguments);
#ifdef PGXC
            if (OidIsValid(collectfn_oid)) {
                fmgr_info(collectfn_oid, &pertrans->collectfn);
                pertrans->collectfn.fn_expr = (Node*)collectfnexpr;
                /* init collectfn_fcinfo*/
                InitFunctionCallInfoData(pertrans->collectfn_fcinfo,
                                 &pertrans->collectfn,
                                 pertrans->numTransInputs + 1,
                                 pertrans->aggCollation,
                                (Node*)aggstate, NULL);
                pertrans->initCollectValue = initCollectValue;
                pertrans->initCollectValueIsNull = initCollectValueIsNull;
            }
#endif
            peragg->transno = transno;
        }
        ReleaseSysCache(aggTuple);
    }

    /* Update numaggs to match number of unique aggregates found */
    aggstate->numaggs = aggno + 1;
    aggstate->numtrans = transno + 1;

    /*
     * Last, check whether any more aggregates got added onto the node while
     * we processed the expressions for the aggregate arguments (including not
     * only the regular arguments and FILTER expressions handled immediately
     * above, but any direct arguments we might've handled earlier).  If so,
     * we have nested aggregate functions, which is semantically nonsensical,
     * so complain.  (This should have been caught by the parser, so we don't
     * need to work hard on a helpful error message; but we defend against it
     * here anyway, just to be sure.)
     */
    if (numaggrefs != list_length(aggstate->aggs))
        ereport(ERROR,
                (errcode(ERRCODE_GROUPING_ERROR),
                 errmsg("aggregate function calls cannot be nested")));

    /*
     * Build expressions doing all the transition work at once. We build a
     * different one for each phase, as the number of transition function
     * invocation can differ between phases. Note this'll work both for
     * transition and combination functions (although there'll only be one
     * phase in the latter case).
     */
    for (int phaseidx = 0; phaseidx < aggstate->numphases; phaseidx++)
    {
        AggStatePerPhase phase = &aggstate->phases[phaseidx];
        bool dohash = false;
        bool dosort = false;

        /* phase 0 doesn't necessarily exist */
        if (!phase->aggnode)
            continue;

        if (phase->aggstrategy == AGG_PLAIN || phase->aggstrategy == AGG_SORTED)
        {
            dohash = false;
            dosort = true;
        }
        else if (phase->aggstrategy == AGG_HASHED)
        {
            dohash = true;
            dosort = false;
        }
        else
            Assert(false);

        phase->evaltrans = ExecBuildAggTrans(aggstate, phase, dosort, dohash);

    }

    AggWriteFileControl* TempFilePara = (AggWriteFileControl*)palloc(sizeof(AggWriteFileControl));
    TempFilePara->strategy = MEMORY_HASHAGG;
    TempFilePara->spillToDisk = false;
    TempFilePara->totalMem = workMem * 1024L;
    TempFilePara->useMem = 0;
    TempFilePara->inmemoryRownum = 0;
    TempFilePara->finishwrite = false;
    TempFilePara->runState = HASHAGG_PREPARE;
    TempFilePara->curfile = -1;
    TempFilePara->filenum = 0;
    TempFilePara->filesource = NULL;
    TempFilePara->m_hashAggSource = NULL;
    TempFilePara->maxMem = maxMem * 1024L;
    TempFilePara->spreadNum = 0;
    aggstate->aggTempFileControl = TempFilePara;
    return aggstate;
}

/*
 * Build the state needed to calculate a state value for an aggregate.
 *
 * This initializes all the fields in 'pertrans'. 'aggref' is the aggregate
 * to initialize the state for. 'aggtransfn', 'aggtranstype', and the rest
 * of the arguments could be calculated from 'aggref', but the caller has
 * calculated them already, so might as well pass them.
 */
static void
build_pertrans_for_aggref(AggStatePerTrans pertrans,
                          AggState *aggstate, EState *estate,
                          Aggref *aggref,
                          Oid aggtransfn, Oid aggtranstype,
                          Datum initValue, bool initValueIsNull,
                          Oid *inputTypes, int numArguments)
{
    int numGroupingSets = Max(aggstate->maxsets, 1);
    Expr   *transfnexpr;
    ListCell   *lc;
    int numInputs;
    int numDirectArgs;
    List   *sortlist;
    int numSortCols;
    int numDistinctCols;
    int i;

    /* Begin filling in the pertrans data */
    pertrans->aggref = aggref;
    pertrans->aggCollation = aggref->inputcollid;
    pertrans->transfn_oid = aggtransfn;
    pertrans->initValue = initValue;
    pertrans->initValueIsNull = initValueIsNull;

    /* Count the "direct" arguments, if any */
    numDirectArgs = list_length(aggref->aggdirectargs);

    /* Count the number of aggregated input columns */
    pertrans->numInputs = numInputs = list_length(aggref->args);

    pertrans->aggtranstype = aggtranstype;

    /* Detect how many arguments to pass to the transfn */
    if (AGGKIND_IS_ORDERED_SET(aggref->aggkind))
        pertrans->numTransInputs = numInputs;
    else
        pertrans->numTransInputs = numArguments;

    /*
     * Set up infrastructure for calling the transfn
     */
    build_aggregate_transfn_expr(inputTypes,
                                 numArguments,
                                 numDirectArgs,
                                 aggref->aggvariadic,
                                 aggtranstype,
                                 aggref->inputcollid,
                                 aggtransfn,
                                 &transfnexpr);
    fmgr_info(aggtransfn, &pertrans->transfn);
    fmgr_info_set_expr((Node *) transfnexpr, &pertrans->transfn);

    InitFunctionCallInfoData(pertrans->transfn_fcinfo,
                                &pertrans->transfn,
                                pertrans->numTransInputs + 1,
                                pertrans->aggCollation,
                                (Node *) aggstate, NULL);

    /*
     * If the transfn is strict and the initval is NULL, make sure input type
     * and transtype are the same (or at least binary-compatible), so that
     * it's OK to use the first aggregated input value as the initial
     * transValue.  This should have been checked at agg definition time, but
     * we must check again in case the transfn's strictness property has been
     * changed.
     */
    if (pertrans->transfn.fn_strict && pertrans->initValueIsNull)
    {
        if (numArguments <= numDirectArgs ||
            !IsBinaryCoercible(inputTypes[numDirectArgs],
                                        aggtranstype))
            ereport(ERROR,
                    (errcode(ERRCODE_INVALID_FUNCTION_DEFINITION),
                     errmsg("aggregate %u needs to have compatible input type and transition type",
                        aggref->aggfnoid)));
    }

    /* get info about the state value's datatype */
    get_typlenbyval(aggtranstype,
                    &pertrans->transtypeLen,
                    &pertrans->transtypeByVal);

    /*
     * If we're doing either DISTINCT or ORDER BY for a plain agg, then we
     * have a list of SortGroupClause nodes; fish out the data in them and
     * stick them into arrays.  We ignore ORDER BY for an ordered-set agg,
     * however; the agg's transfn and finalfn are responsible for that.
     *
     * Note that by construction, if there is a DISTINCT clause then the ORDER
     * BY clause is a prefix of it (see transformDistinctClause).
     */
    if (AGGKIND_IS_ORDERED_SET(aggref->aggkind))
    {
        sortlist = NIL;
        numSortCols = numDistinctCols = 0;
    }
    else if (aggref->aggdistinct)
    {
        sortlist = aggref->aggdistinct;
        numSortCols = numDistinctCols = list_length(sortlist);
        Assert(numSortCols >= list_length(aggref->aggorder));
    }
    else
    {
        sortlist = aggref->aggorder;
        numSortCols = list_length(sortlist);
        numDistinctCols = 0;
    }

    pertrans->numSortCols = numSortCols;
    pertrans->numDistinctCols = numDistinctCols;

    if (numSortCols > 0)
    {
		/* Get a tupledesc and slot corresponding to the aggregated inputs
		 * (including sort expressions) of the agg.
		 */
		pertrans->sortdesc = ExecTypeFromTL(aggref->args, false);
		pertrans->sortslot = ExecInitExtraTupleSlot(estate);
		ExecSetSlotDescriptor(pertrans->sortslot, pertrans->sortdesc);
        /*
         * We don't implement DISTINCT or ORDER BY aggs in the HASHED case
         * (yet)
         */
        Assert(((Agg *) aggstate->ss.ps.plan)->aggstrategy != AGG_HASHED);

        /* If we have only one input, we need its len/byval info. */
        if (numInputs == 1)
        {
            get_typlenbyval(inputTypes[numDirectArgs],
                            &pertrans->inputtypeLen,
                            &pertrans->inputtypeByVal);
        }
        else if (numDistinctCols > 0)
        {
            /* we will need an extra slot to store prior values */
            pertrans->uniqslot = ExecInitExtraTupleSlot(estate);
            ExecSetSlotDescriptor(pertrans->uniqslot,
                                    pertrans->evaldesc);
        }

        /* Extract the sort information for use later */
        pertrans->sortColIdx =
            (AttrNumber *) palloc(numSortCols * sizeof(AttrNumber));
        pertrans->sortOperators =
            (Oid *) palloc(numSortCols * sizeof(Oid));
        pertrans->sortCollations =
            (Oid *) palloc(numSortCols * sizeof(Oid));
        pertrans->sortNullsFirst =
            (bool *) palloc(numSortCols * sizeof(bool));

        i = 0;
        foreach(lc, sortlist)
        {
            SortGroupClause *sortcl = (SortGroupClause *) lfirst(lc);
            TargetEntry *tle = get_sortgroupclause_tle(sortcl, aggref->args);

            /* the parser should have made sure of this */
            Assert(OidIsValid(sortcl->sortop));

            pertrans->sortColIdx[i] = tle->resno;
            pertrans->sortOperators[i] = sortcl->sortop;
            pertrans->sortCollations[i] = exprCollation((Node *) tle->expr);
            pertrans->sortNullsFirst[i] = sortcl->nulls_first;
            i++;
        }
        Assert(i == numSortCols);
    }

    if (aggref->aggdistinct)
    {
        Assert(numArguments > 0);

        /*
         * We need the equal function for each DISTINCT comparison we will
         * make.
         */
        pertrans->equalfns =
            (FmgrInfo *) palloc(numDistinctCols * sizeof(FmgrInfo));

        i = 0;
        foreach(lc, aggref->aggdistinct)
        {
            SortGroupClause *sortcl = (SortGroupClause *) lfirst(lc);

            fmgr_info(get_opcode(sortcl->eqop), &pertrans->equalfns[i]);
            i++;
        }
        Assert(i == numDistinctCols);
    }

    pertrans->sortstates = (Tuplesortstate **)
        palloc0(sizeof(Tuplesortstate *) * numGroupingSets);
}


Datum GetAggInitVal(Datum textInitVal, Oid transtype)
{
    Oid typinput, typioparam;
    char* strInitVal = NULL;
    Datum initVal;

    getTypeInputInfo(transtype, &typinput, &typioparam);
    strInitVal = TextDatumGetCString(textInitVal);
    initVal = OidInputFunctionCall(typinput, strInitVal, typioparam, -1);
    pfree_ext(strInitVal);
    return initVal;
}

/*
 * find_compatible_peragg - search for a previously initialized per-Agg struct
 *
 * Searches the previously looked at aggregates to find one which is compatible
 * with this one, with the same input parameters. If no compatible aggregate
 * can be found, returns -1.
 *
 * As a side-effect, this also collects a list of existing per-Trans structs
 * with matching inputs. If no identical Aggref is found, the list is passed
 * later to find_compatible_perstate, to see if we can at least reuse the
 * state value of another aggregate.
 */
static int
find_compatible_peragg(Aggref *newagg, AggState *aggstate,
					   int lastaggno, List **same_input_transnos)
{
    int aggno;
    AggStatePerAgg peraggs;

    *same_input_transnos = NIL;

    /* we mustn't reuse the aggref if it contains volatile function calls */
    if (contain_volatile_functions((Node *) newagg))
        return -1;

    peraggs = aggstate->peragg;

    /*
     * Search through the list of already seen aggregates. If we find an
     * existing aggregate with the same aggregate function and input
     * parameters as an existing one, then we can re-use that one. While
     * searching, we'll also collect a list of Aggrefs with the same input
     * parameters. If no matching Aggref is found, the caller can potentially
     * still re-use the transition state of one of them.
     */
    for (aggno = 0; aggno <= lastaggno; aggno++)
    {
        AggStatePerAgg peragg;
        Aggref	   *existingRef;

        peragg = &peraggs[aggno];
        existingRef = peragg->aggref;

        /* all of the following must be the same or it's no match */
        if (newagg->inputcollid != existingRef->inputcollid ||
             newagg->aggstar != existingRef->aggstar ||
             newagg->aggvariadic != existingRef->aggvariadic ||
             newagg->aggkind != existingRef->aggkind ||
             !equal(newagg->aggdirectargs, existingRef->aggdirectargs) ||
             !equal(newagg->args, existingRef->args) ||
             !equal(newagg->aggorder, existingRef->aggorder) ||
             !equal(newagg->aggdistinct, existingRef->aggdistinct))
            continue;

        /* if it's the same aggregate function then report exact match */
        if (newagg->aggfnoid == existingRef->aggfnoid &&
            newagg->aggtype == existingRef->aggtype &&
            newagg->aggcollid == existingRef->aggcollid)
        {
            list_free(*same_input_transnos);
            *same_input_transnos = NIL;
            return aggno;
        }

        /*
         * Not identical, but it had the same inputs. Return it to the caller,
         * in case we can re-use its per-trans state.
         */
        *same_input_transnos = lappend_int(*same_input_transnos, peragg->transno);
    }

    return -1;
}

/*
 * find_compatible_pertrans - search for a previously initialized per-Trans
 * struct
 *
 * Searches the list of transnos for a per-Trans struct with the same
 * transition state and initial condition. (The inputs have already been
 * verified to match.)
 */
static int
find_compatible_pertrans(AggState *aggstate, Aggref *newagg,
                                      Oid aggtransfn, Oid aggtranstype,
                                      Datum initValue, bool initValueIsNull,
                                      List *transnos)
{
    ListCell   *lc;

    foreach(lc, transnos)
    {
        int transno = lfirst_int(lc);
        AggStatePerTrans pertrans = &aggstate->pertrans[transno];

        /*
         * if the transfns or transition state types are not the same then the
         * state can't be shared.
         */
        if (aggtransfn != pertrans->transfn_oid ||
            aggtranstype != pertrans->aggtranstype)
            continue;

        /* Check that the initial condition matches, too. */
        if (initValueIsNull && pertrans->initValueIsNull)
            return transno;

        if (!initValueIsNull && !pertrans->initValueIsNull &&
            datumIsEqual(initValue, pertrans->initValue,
                         pertrans->transtypeByVal, pertrans->transtypeLen))
        {
            return transno;
        }
    }
    return -1;
}

void ExecEndAgg(AggState* node)
{
    int transno, setno;
    AggWriteFileControl* TempFileControl = (AggWriteFileControl*)node->aggTempFileControl;
    int numGroupingSets = Max(node->maxsets, 1);
    int fileNum = TempFileControl->filenum;
    hashFileSource* file = TempFileControl->filesource;

    if (file != NULL) {
        for (int i = 0; i < fileNum; i++) {
            file->close(i);
        }
        file->freeFileSource();
    }

    /*
     * Clean up sort_slot first before tuplesort_end(node->sort_in)
     * because the minimal tuple in sort_slot may point to some memory
     * in sort_in(tuplesort) when doing external sort.
     */
    (void)ExecClearTuple(node->sort_slot);

    /* Make sure we have closed any open tuplesorts */
    if (node->sort_in) {
        tuplesort_end(node->sort_in);
        node->sort_in = NULL;
    }
    if (node->sort_out) {
        tuplesort_end(node->sort_out);
        node->sort_out = NULL;
    }

    for (transno = 0; transno < node->numtrans; transno++) {
        AggStatePerTrans pertrans = &node->pertrans[transno];

        for (setno = 0; setno < numGroupingSets; setno++) {
            if (pertrans->sortstates[setno]) {
                tuplesort_end(pertrans->sortstates[setno]);
                pertrans->sortstates[setno] = NULL;
            }
        }
        if (AGGKIND_IS_ORDERED_SET(pertrans->aggref->aggkind) && node->ss.ps.ps_ExprContext != NULL) {
            /* Ensure any agg shutdown callbacks have been called */
            ReScanExprContext(node->ss.ps.ps_ExprContext);
        }
    }

    /*
     * We don't actually free any ExprContexts here (see comment in
     * ExecFreeExprContext), just unlinking the output one from the plan node
     * suffices.
     */
    ExecFreeExprContext(&node->ss.ps);

    /* clean up tuple table */
    (void)ExecClearTuple(node->ss.ss_ScanTupleSlot);

    for (setno = 0; setno < numGroupingSets; setno++) {
        if (node->aggcontexts[setno]) {
            MemoryContextDelete(node->aggcontexts[setno]);
            node->aggcontexts[setno] = NULL;
        }
    }

    ExecEndNode(outerPlanState(node));
}

void ExecReScanAgg(AggState* node)
{
    ExprContext* econtext = node->ss.ps.ps_ExprContext;
    PlanState* outerPlan = outerPlanState(node);
    int transno;
    AggWriteFileControl* TempFilePara = (AggWriteFileControl*)node->aggTempFileControl;
    Agg* aggnode = (Agg*)node->ss.ps.plan;
    int numGroupingSets = Max(node->maxsets, 1);
    int setno;
    errno_t rc;

    /* Already reset, just rescan lefttree */
    bool isRescan = node->ss.ps.recursive_reset && node->ss.ps.state->es_recursive_next_iteration;
    if (isRescan) {
        if (node->ss.ps.lefttree->chgParam == NULL)
            ExecReScan(node->ss.ps.lefttree);

        node->ss.ps.recursive_reset = false;
        return;
    }

    node->agg_done = false;

    if (aggnode->aggstrategy == AGG_HASHED) {
        /*
         * In the hashed case, if we haven't yet built the hash table then we
         * can just return; nothing done yet, so nothing to undo. If subnode's
         * chgParam is not NULL then it will be re-scanned by ExecProcNode,
         * else no reason to re-scan it at all.
         */
        if (!node->table_filled)
            return;

        /*
         * If we do have the hash table, and the subplan does not have any
         * parameter changes, and none of our own parameter changes affect
         * input expressions of the aggregated functions, then we can just
         * rescan the existing hash table, and have not spill to disk;
         * no need to build it again.
         */
        if (node->ss.ps.lefttree->chgParam == NULL && TempFilePara->spillToDisk == false &&
            aggnode->aggParams == NULL && !EXEC_IN_RECURSIVE_MODE(node->ss.ps.plan)) {
            ResetTupleHashIterator(node->hashtable, &node->hashiter);
            return;
        }
    }

    /* Make sure we have closed any open tuplesorts */
    for (transno = 0; transno < node->numtrans; transno++) {
        for (setno = 0; setno < numGroupingSets; setno++) {
            AggStatePerTrans pertrans = &node->pertrans[transno];

            if (pertrans->sortstates[setno]) {
				tuplesort_end(pertrans->sortstates[setno]);
				pertrans->sortstates[setno] = NULL;
            }
        }
    }

    /*
     * We don't need to ReScanExprContext the output tuple context here;
     * ExecReScan already did it. But we do need to reset our per-grouping-set
     * contexts, which may have transvalues stored in them. (We use rescan
     * rather than just reset because transfns may have registered callbacks
     * that need to be run now.)
     *
     * Note that with AGG_HASHED, the hash table is allocated in a sub-context
     * of the aggcontext. This used to be an issue, but now, resetting a
     * context automatically deletes sub-contexts too.
     */
    /* Release first tuple of group, if we have made a copy */
    if (node->grp_firstTuple != NULL) {
        tableam_tops_free_tuple(node->grp_firstTuple);
        node->grp_firstTuple = NULL;
    }
    (void)ExecClearTuple(node->ss.ss_ScanTupleSlot);

    /* Forget current agg values */
    rc = memset_s(econtext->ecxt_aggvalues, sizeof(Datum) * node->numaggs, 0, sizeof(Datum) * node->numaggs);
    securec_check(rc, "\0", "\0");
    rc = memset_s(econtext->ecxt_aggnulls, sizeof(bool) * node->numaggs, 0, sizeof(bool) * node->numaggs);
    securec_check(rc, "\0", "\0");

    /*
     * Release all temp storage. Note that with AGG_HASHED, the hash table is
     * allocated in a sub-context of the aggcontext. We're going to rebuild
     * the hash table from scratch, so we need to use
     * MemoryContextResetAndDeleteChildren() to avoid leaking the old hash
     * table's memory context header.
     */
    for (setno = 0; setno < numGroupingSets; setno++) {
        MemoryContextResetAndDeleteChildren(node->aggcontexts[setno]);
    }

    if (aggnode->aggstrategy == AGG_HASHED) {
        AggWriteFileControl* TempFileControl = (AggWriteFileControl*)node->aggTempFileControl;

        int fileNum = TempFileControl->filenum;
        int64 workMem = SET_NODEMEM(aggnode->plan.operatorMemKB[0], aggnode->plan.dop);
        int64 maxMem =
            (aggnode->plan.operatorMaxMem > 0) ? SET_NODEMEM(aggnode->plan.operatorMaxMem, aggnode->plan.dop) : 0;

        hashFileSource* file = TempFileControl->filesource;

        if (file != NULL) {
            for (int i = 0; i < fileNum; i++) {
                file->close(i);
            }
            file->freeFileSource();
        }

        /*
         * After close the temp file and free the filesource, setting the filesource to NULL
         * preventing free or close wrong object the next time here.
         * Problem Scenario: when the first rescan need spill to disk and second rescan
         * doesn't need, without this set will lead core in freeFileSource as m_tuple was
         * set to null in the first rescan.
         */
        TempFileControl->filesource = NULL;

        /* Rebuild an empty hash table */
        build_hash_table(node);
        node->table_filled = false;
        /* reset hashagg temp file para */
        TempFilePara->strategy = MEMORY_HASHAGG;
        TempFilePara->spillToDisk = false;
        TempFilePara->finishwrite = false;
        TempFilePara->totalMem = workMem * 1024L;
        TempFilePara->useMem = 0;
        TempFilePara->inmemoryRownum = 0;
        TempFilePara->runState = HASHAGG_PREPARE;
        TempFilePara->curfile = -1;
        TempFilePara->filenum = 0;
        TempFilePara->maxMem = maxMem * 1024L;
        TempFilePara->spreadNum = 0;
    } else {
        /*
         * Reset the per-group state (in particular, mark transvalues null)
         */
        rc = memset_s(node->pergroup,
            sizeof(AggStatePerGroupData) * node->numaggs * numGroupingSets,
            0,
            sizeof(AggStatePerGroupData) * node->numaggs * numGroupingSets);
        securec_check(rc, "", "");
        /* reset to phase 0 */
        initialize_phase(node, 0);

        node->input_done = false;
        node->projected_set = -1;
    }

    /*
     * if chgParam of subnode is not null then plan will be re-scanned by
     * first ExecProcNode.
     */
    if (outerPlan->chgParam == NULL)
        ExecReScan(node->ss.ps.lefttree);
}

/*
 * AggCheckCallContext - test if a SQL function is being called as an aggregate
 *
 * The transition and/or final functions of an aggregate may want to verify
 * that they are being called as aggregates, rather than as plain SQL
 * functions.  They should use this function to do so.	The return value
 * is nonzero if being called as an aggregate, or zero if not.	(Specific
 * nonzero values are AGG_CONTEXT_AGGREGATE or AGG_CONTEXT_WINDOW, but more
 * values could conceivably appear in future.)
 *
 * If aggcontext isn't NULL, the function also stores at *aggcontext the
 * identity of the memory context that aggregate transition values are being
 * stored in.  Note that the same aggregate call site (flinfo) may be called
 * interleaved on different transition values in different contexts, so it's
 * not kosher to cache aggcontext under fn_extra.  It is, however, kosher to
 * cache it in the transvalue itself (for internal-type transvalues).
 */
int AggCheckCallContext(FunctionCallInfo fcinfo, MemoryContext* aggcontext)
{
    if (fcinfo->context && IsA(fcinfo->context, AggState)) {
        if (aggcontext != NULL) {
            AggState* aggstate = ((AggState*)fcinfo->context);
            *aggcontext = ((AggState*)fcinfo->context)->aggcontexts[aggstate->current_set];
        }
        return AGG_CONTEXT_AGGREGATE;
    }
    if (fcinfo->context && IsA(fcinfo->context, WindowAggState)) {
        if (aggcontext != NULL)
            *aggcontext = ((WindowAggState*)fcinfo->context)->aggcontext;
        return AGG_CONTEXT_WINDOW;
    }
    if (fcinfo->context && IsA(fcinfo->context, VecWindowAggState)) {
        if (aggcontext != NULL)
            *aggcontext = ((VecWindowAggState*)fcinfo->context)->aggcontext;
        return AGG_CONTEXT_WINDOW;
    }

    /* this is just to prevent "uninitialized variable" warnings */
    if (aggcontext != NULL)
        *aggcontext = NULL;
    return 0;
}

/*
 * aggregate_dummy - dummy execution routine for aggregate functions
 *
 * This function is listed as the implementation (prosrc field) of pg_proc
 * entries for aggregate functions.  Its only purpose is to throw an error
 * if someone mistakenly executes such a function in the normal way.
 *
 * Perhaps someday we could assign real meaning to the prosrc field of
 * an aggregate?
 */
Datum aggregate_dummy(PG_FUNCTION_ARGS)
{
    ereport(ERROR,
        (errcode(ERRCODE_SYNTAX_ERROR),
            errmsg("aggregate function %u called as normal function", fcinfo->flinfo->fn_oid)));
    return (Datum)0; /* keep compiler quiet */
}

FORCE_INLINE void agg_spill_to_disk(AggWriteFileControl* TempFileControl, TupleHashTable hashtable,
    TupleTableSlot* hashslot, int numGroups, bool isAgg, int planId, int dop, Instrumentation* instrument)
{
    if (TempFileControl->spillToDisk == false) {
        Assert(TempFileControl->finishwrite == false);
        AllocSetContext* set = (AllocSetContext*)(hashtable->tablecxt);
        int64 totalSize = set->totalSpace;
        TempFileControl->inmemoryRownum++; /* add 1 when insert one slot to hash table */
        /* compute totalSize of AggContext and TupleHashTable */
        int64 usedSize = totalSize + TempFileControl->inmemoryRownum * hashtable->entrysize;
        bool sysBusy = gs_sysmemory_busy(usedSize * dop, false);
        /* next slot will be inserted into temp file when that useful memory more than total memory */
        if (usedSize >= TempFileControl->totalMem || sysBusy) {
            bool memSpread = false;

            if (sysBusy) {
                hashtable->causedBySysRes = sysBusy;
                TempFileControl->totalMem = usedSize;
                set->maxSpaceSize = usedSize;
                MEMCTL_LOG(LOG,
                    "%s(%d) early spilled, workmem: %ldKB, usedmem: %ldKB",
                    isAgg ? "HashAgg" : "HashSetop",
                    planId,
                    TempFileControl->totalMem / 1024L,
                    usedSize / 1024L);
            /* check if there's enough memory for memory auto spread */
            } else if (TempFileControl->maxMem > TempFileControl->totalMem) {
                TempFileControl->totalMem = usedSize;
                int64 spreadMem = Min(Min(dywlm_client_get_memory() * 1024L, TempFileControl->totalMem),
                    TempFileControl->maxMem - TempFileControl->totalMem);
                if (spreadMem > TempFileControl->totalMem * MEM_AUTO_SPREAD_MIN_RATIO) {
                    TempFileControl->totalMem += spreadMem;
                    TempFileControl->spreadNum++;
                    set->maxSpaceSize += spreadMem;
                    memSpread = true;
                    MEMCTL_LOG(DEBUG2,
                        "%s(%d) auto mem spread %ldKB succeed, and work mem is %ldKB.",
                        isAgg ? "HashAgg" : "HashSetop",
                        planId,
                        spreadMem / 1024L,
                        TempFileControl->totalMem / 1024L);
                } else {
                    MEMCTL_LOG(LOG,
                        "%s(%d) auto mem spread %ldKB failed, and work mem is %ldKB.",
                        isAgg ? "HashAgg" : "HashSetop",
                        planId,
                        spreadMem / 1024L,
                        TempFileControl->totalMem / 1024L);
                }
            }

            /* if spilling to disk, need to record info into hashtable */
            if (!memSpread) {
                if (TempFileControl->inmemoryRownum > 0)
                    hashtable->width /= TempFileControl->inmemoryRownum;
                hashtable->add_width = false;

                TempFileControl->spillToDisk = true;

                /* cache the memory size into instrument for explain performance */
                if (instrument != NULL) {
                    instrument->memoryinfo.peakOpMemory = usedSize;
                }

                /* estimate num of temp file */
                int estsize = getPower2Num(4 * numGroups / TempFileControl->inmemoryRownum);
                TempFileControl->filenum = Max(HASH_MIN_FILENUMBER, estsize);
                TempFileControl->filenum = Min(TempFileControl->filenum, HASH_MAX_FILENUMBER);
                TempFileControl->filesource =
                    New(CurrentMemoryContext) hashFileSource(hashslot, TempFileControl->filenum);

                /* increase current session spill count */
                pgstat_increase_session_spill();
            }
        }
    }
}

/*
 * @Description: Early free the memory for Aggregation.
 *
 * @param[IN] node:  executor state for Agg
 * @return: void
 */
void ExecEarlyFreeAggregation(AggState* node)
{
    int transno, setno;
    AggWriteFileControl* TempFileControl = (AggWriteFileControl*)node->aggTempFileControl;
    int numGroupingSets = Max(node->maxsets, 1);
    int fileNum = TempFileControl->filenum;
    hashFileSource* file = TempFileControl->filesource;
    PlanState* plan_state = &node->ss.ps;

    if (plan_state->earlyFreed)
        return;

    if (file != NULL) {
        for (int i = 0; i < fileNum; i++) {
            file->close(i);
        }
        file->freeFileSource();
    }

    /*
     * Clean up sort_slot first before tuplesort_end(node->sort_in)
     * because the minimal tuple in sort_slot may point to some memory
     * in sort_in(tuplesort) when doing external sort.
     */
    (void)ExecClearTuple(node->sort_slot);

    /* Make sure we have closed any open tuplesorts */
    if (node->sort_in) {
        tuplesort_end(node->sort_in);
        node->sort_in = NULL;
    }
    if (node->sort_out) {
        tuplesort_end(node->sort_out);
        node->sort_out = NULL;
    }

    for (transno = 0; transno < node->numtrans; transno++) {
        AggStatePerTrans peraggtrans = &node->pertrans[transno];

        for (setno = 0; setno < numGroupingSets; setno++) {
            if (peraggtrans->sortstates[setno]) {
                tuplesort_end(peraggtrans->sortstates[setno]);
                peraggtrans->sortstates[setno] = NULL;
            }
        }
    }
    /* Ensure any agg shutdown callbacks have been called */
    ReScanExprContext(node->ss.ps.ps_ExprContext);
    /*
     * We don't actually free any ExprContexts here (see comment in
     * ExecFreeExprContext), just unlinking the output one from the plan node
     * suffices.
     */
    ExecFreeExprContext(&node->ss.ps);

    /* clean up tuple table */
    (void)ExecClearTuple(node->ss.ss_ScanTupleSlot);

    for (setno = 0; setno < numGroupingSets; setno++) {
        if (node->aggcontexts[setno]) {
            MemoryContextDelete(node->aggcontexts[setno]);
            node->aggcontexts[setno] = NULL;
        }
    }

    EARLY_FREE_LOG(elog(LOG,
        "Early Free: After early freeing Agg "
        "at node %d, memory used %d MB.",
        plan_state->plan->plan_node_id,
        getSessionMemoryUsageMB()));

    plan_state->earlyFreed = true;
    ExecEarlyFree(outerPlanState(node));
}

/*
 * @Function: ExecReSetAgg()
 *
 * @Brief: Reset the agg state structure in rescan case under
 * 	recursion-stream new iteration condition.
 *
 * @Input node: node agg planstate
 *
 * @Return: no return value
 */
void ExecReSetAgg(AggState* node)
{
    Assert(IS_PGXC_DATANODE && node != NULL && (IsA(node, AggState)));
    Assert(EXEC_IN_RECURSIVE_MODE(node->ss.ps.plan));

    ExprContext* econtext = node->ss.ps.ps_ExprContext;
    PlanState* outerPlan = outerPlanState(node);
    AggWriteFileControl* TempFilePara = (AggWriteFileControl*)node->aggTempFileControl;
    Agg* aggnode = (Agg*)node->ss.ps.plan;
    int numGroupingSets = Max(node->maxsets, 1);
    int transno;
    int setno;
    errno_t rc;

    node->agg_done = false;

    /* Make sure we have closed any open tuplesorts */
    for (transno = 0; transno < node->numtrans; transno++) {
        for (setno = 0; setno < numGroupingSets; setno++) {
            AggStatePerTrans peraggtrans = &node->pertrans[transno];

            if (peraggtrans->sortstates[setno]) {
                tuplesort_end(peraggtrans->sortstates[setno]);
                peraggtrans->sortstates[setno] = NULL;
            }
        }
    }

    /*
     * We don't need to ReScanExprContext the output tuple context here;
     * ExecReScan already did it. But we do need to reset our per-grouping-set
     * contexts, which may have transvalues stored in them. (We use rescan
     * rather than just reset because transfns may have registered callbacks
     * that need to be run now.)
     *
     * Note that with AGG_HASHED, the hash table is allocated in a sub-context
     * of the aggcontext. This used to be an issue, but now, resetting a
     * context automatically deletes sub-contexts too.
     */
    /* Release first tuple of group, if we have made a copy */
    if (node->grp_firstTuple != NULL) {
        tableam_tops_free_tuple(node->grp_firstTuple);
        node->grp_firstTuple = NULL;
    }
    (void)ExecClearTuple(node->ss.ss_ScanTupleSlot);

    /* Forget current agg values */
    rc = memset_s(econtext->ecxt_aggvalues, sizeof(Datum) * node->numaggs, 0, sizeof(Datum) * node->numaggs);
    securec_check(rc, "\0", "\0");
    rc = memset_s(econtext->ecxt_aggnulls, sizeof(bool) * node->numaggs, 0, sizeof(bool) * node->numaggs);
    securec_check(rc, "\0", "\0");

    /*
     * Release all temp storage. Note that with AGG_HASHED, the hash table is
     * allocated in a sub-context of the aggcontext. We're going to rebuild
     * the hash table from scratch, so we need to use
     * MemoryContextResetAndDeleteChildren() to avoid leaking the old hash
     * table's memory context header.
     */
    for (setno = 0; setno < numGroupingSets; setno++) {
        MemoryContextResetAndDeleteChildren(node->aggcontexts[setno]);
    }

    if (aggnode->aggstrategy == AGG_HASHED) {
        AggWriteFileControl* TempFileControl = (AggWriteFileControl*)node->aggTempFileControl;
        int fileNum = TempFileControl->filenum;
        int64 workMem = SET_NODEMEM(aggnode->plan.operatorMemKB[0], aggnode->plan.dop);
        int64 maxMem =
            (aggnode->plan.operatorMaxMem > 0) ? SET_NODEMEM(aggnode->plan.operatorMaxMem, aggnode->plan.dop) : 0;
        hashFileSource* file = TempFileControl->filesource;

        if (file != NULL) {
            for (int i = 0; i < fileNum; i++) {
                file->close(i);
            }
            file->freeFileSource();
        }

        /*
         * After close the temp file and free the filesource, setting the filesource to NULL
         * preventing free or close wrong object the next time here.
         * Problem Scenario: when the first rescan need spill to disk and second rescan
         * doesn't need, without this set will lead core in freeFileSource as m_tuple was
         * set to null in the first rescan.
         */
        TempFileControl->filesource = NULL;

        /* Rebuild an empty hash table */
        build_hash_table(node);
        node->table_filled = false;
        /* reset hashagg temp file para */
        TempFilePara->strategy = MEMORY_HASHAGG;
        TempFilePara->spillToDisk = false;
        TempFilePara->finishwrite = false;
        TempFilePara->totalMem = workMem * 1024L;
        TempFilePara->useMem = 0;
        TempFilePara->inmemoryRownum = 0;
        TempFilePara->runState = HASHAGG_PREPARE;
        TempFilePara->curfile = -1;
        TempFilePara->filenum = 0;
        TempFilePara->maxMem = maxMem * 1024L;
        TempFilePara->spreadNum = 0;
    } else {
        /*
         * Reset the per-group state (in particular, mark transvalues null)
         */
        rc = memset_s(node->pergroup,
            sizeof(AggStatePerGroupData) * node->numaggs * numGroupingSets,
            0,
            sizeof(AggStatePerGroupData) * node->numaggs * numGroupingSets);
        securec_check(rc, "\0", "\0");

        /* reset to phase 0 */
        initialize_phase(node, 0);

        node->input_done = false;
        node->projected_set = -1;
    }

    node->ss.ps.recursive_reset = true;

    /*
     * if chgParam of subnode is not null then plan will be re-scanned by
     * first ExecProcNode.
     */
    if (outerPlan->chgParam == NULL)
        ExecReSetRecursivePlanTree(outerPlanState(node));
}<|MERGE_RESOLUTION|>--- conflicted
+++ resolved
@@ -435,10 +435,8 @@
     AggState* aggstate, AggStatePerTrans pertrans, AggStatePerGroup pergroupstate)
 {
     FunctionCallInfo fcinfo = &pertrans->transfn_fcinfo;
-    int numTransInputs = pertrans->numTransInputs;
     MemoryContext oldContext;
     Datum newVal;
-    int i;
 
     if (pertrans->transfn.fn_strict) {
         /*
@@ -536,49 +534,11 @@
  */
 static void advance_aggregates(AggState* aggstate, AggStatePerGroup pergroup)
 {
-<<<<<<< HEAD
-    int aggno;
-    int setno = 0;
-    int numGroupingSets = Max(aggstate->phase->numsets, 1);
-    int numAggs = aggstate->numaggs;
-    TupleTableSlot *slot = aggstate->evalslot;
-
-    /* compute input for all aggregates */
-    if (aggstate->evalproj)
-        aggstate->evalslot = ExecProject(aggstate->evalproj);
-
-    for (aggno = 0; aggno < aggstate->numaggs; aggno++) {
-        AggStatePerAgg peraggstate = &aggstate->peragg[aggno];
-        int numTransInputs = peraggstate->numTransInputs;
-        int i;
-        int inputoff = peraggstate->inputoff;
-
-        if (peraggstate->numSortCols > 0) {
-            /* DISTINCT and/or ORDER BY case */
-            Assert(slot->tts_nvalid >= (peraggstate->numInputs + inputoff));
-
-            /*
-             * If the transfn is strict, we want to check for nullity before
-             * storing the row in the sorter, to save space if there are a lot
-             * of nulls.  Note that we must only check numArguments columns,
-             * not numInputs, since nullity in columns used only for sorting
-             * is not relevant here.
-             */
-            if (peraggstate->transfn.fn_strict) {
-                for (i = 0; i < numTransInputs; i++) {
-                    if (slot->tts_isnull[i + inputoff])
-                        break;
-                }
-                if (i < numTransInputs)
-                    continue;
-            }
-=======
     bool dummynull;
->>>>>>> 8ab353cc
 
     ExecEvalExprSwitchContext(aggstate->phase->evaltrans,
-    					  aggstate->tmpcontext,
-    					  &dummynull, NULL);
+                             aggstate->tmpcontext,
+                             &dummynull);
 }
 
 /*
