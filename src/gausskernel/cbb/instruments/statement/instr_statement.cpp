--- conflicted
+++ resolved
@@ -75,7 +75,6 @@
 #define STATEMENT_DETAILS_HEAD_SIZE (1)     /* [VERSION] */
 #define INSTR_STMT_UNIX_DOMAIN_PORT (-1)
 
-<<<<<<< HEAD
 /* support different areas in stmt detail column */
 #define STATEMENT_DETAIL_TYPE_LEN (1)
 #define STATEMENT_DETAIL_DATA_LEN (4)
@@ -88,10 +87,8 @@
 #define STATEMENT_EVENT_TYPE_LOCK        (2)
 #define STATEMENT_EVENT_TYPE_LWLOCK      (3)
 #define STATEMENT_EVENT_TYPE_STATUS      (4)
-=======
 /* stbyStmtHistSlow and stbyStmtHistFast always have the same life cycle. */
 #define STBYSTMTHIST_IS_READY (g_instance.stat_cxt.stbyStmtHistSlow->state != MFCHAIN_STATE_NOT_READY)
->>>>>>> 76ef81ec
 
 /* lock/lwlock's detail information */
 typedef struct {
@@ -2520,7 +2517,6 @@
     return true;
 }
 
-<<<<<<< HEAD
 /* allocate memory for full sql wait events */
 void init_full_sql_wait_events()
 {
@@ -2530,7 +2526,7 @@
             (wait_event_state_wait_max_index + 1));
         (void)MemoryContextSwitchTo(oldcontext);
     }
-=======
+}
 /* **********************************************************************************************
  * STANDBY STATEMENG HISTORY FUNCTIONS
  * **********************************************************************************************
@@ -2825,5 +2821,4 @@
 Datum standby_statement_history_1v(PG_FUNCTION_ARGS)
 {
     return standby_statement_history(fcinfo);
->>>>>>> 76ef81ec
 }