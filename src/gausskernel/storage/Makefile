#
# Copyright (c) 2020 Huawei Technologies Co.,Ltd.
# 
# openGauss is licensed under Mulan PSL v2.
# You can use this software according to the terms and conditions of the Mulan PSL v2.
# You may obtain a copy of Mulan PSL v2 at:
# 
#          http://license.coscl.org.cn/MulanPSL2
# 
# THIS SOFTWARE IS PROVIDED ON AN "AS IS" BASIS, WITHOUT WARRANTIES OF ANY KIND,
# EITHER EXPRESS OR IMPLIED, INCLUDING BUT NOT LIMITED TO NON-INFRINGEMENT,
# MERCHANTABILITY OR FIT FOR A PARTICULAR PURPOSE.
# See the Mulan PSL v2 for more details.
# ---------------------------------------------------------------------------------------
# 
# Makefile
#     Makefile for the storage subsystem
# 
# IDENTIFICATION
#        src/gausskernel/storage/Makefile
# 
# ---------------------------------------------------------------------------------------

subdir = src/gausskernel/storage
top_builddir = ../../..
include $(top_builddir)/src/Makefile.global

<<<<<<< HEAD
SUBDIRS     = access  bulkload  replication  buffer  cmgr  cstore  dfs  nvm  file  freespace  ipc  large_object  lmgr page  remote  smgr tcap sync dorado_operation  xlog_share_storage
=======
SUBDIRS     = access  bulkload  replication  buffer  cmgr  cstore  file  freespace  ipc  large_object  lmgr page  remote  smgr tcap sync dorado_operation  xlog_share_storage
>>>>>>> 61c70527

ifeq ($(enable_mot), yes)
SUBDIRS     += mot
endif

include $(top_srcdir)/src/gausskernel/common.mk<|MERGE_RESOLUTION|>--- conflicted
+++ resolved
@@ -25,11 +25,7 @@
 top_builddir = ../../..
 include $(top_builddir)/src/Makefile.global
 
-<<<<<<< HEAD
-SUBDIRS     = access  bulkload  replication  buffer  cmgr  cstore  dfs  nvm  file  freespace  ipc  large_object  lmgr page  remote  smgr tcap sync dorado_operation  xlog_share_storage
-=======
-SUBDIRS     = access  bulkload  replication  buffer  cmgr  cstore  file  freespace  ipc  large_object  lmgr page  remote  smgr tcap sync dorado_operation  xlog_share_storage
->>>>>>> 61c70527
+SUBDIRS     = access  bulkload  replication  buffer  cmgr  cstore  file  freespace  ipc  large_object  lmgr page  remote  smgr nvm tcap sync dorado_operation  xlog_share_storage
 
 ifeq ($(enable_mot), yes)
 SUBDIRS     += mot
